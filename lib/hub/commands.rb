--- conflicted
+++ resolved
@@ -38,14 +38,9 @@
     extend Context
 
     API_REPO   = 'http://github.com/api/v2/yaml/repos/show/%s/%s'
-<<<<<<< HEAD
-    API_FORK   = 'http://github.com/api/v2/yaml/repos/fork/%s/%s'
-    API_CREATE = 'http://github.com/api/v2/yaml/repos/create'
-    API_PULLR  = 'http://github.com/api/v2/json/pulls/%s'
-=======
     API_FORK   = 'https://github.com/api/v2/yaml/repos/fork/%s/%s'
     API_CREATE = 'https://github.com/api/v2/yaml/repos/create'
->>>>>>> b053d573
+    API_PULLR  = 'https://github.com/api/v2/json/pulls/%s'
 
     def run(args)
       slurp_global_flags(args)
