require 'uri'
require 'yaml'
require 'forwardable'
require 'fileutils'

module Hub
  # Client for the GitHub v3 API.
  #
  # First time around, user gets prompted for username/password in the shell.
  # Then this information is exchanged for an OAuth token which is saved in a file.
  #
  # Examples
  #
  #   @api_client ||= begin
  #     config_file = ENV['HUB_CONFIG'] || '~/.config/hub'
  #     file_store = GitHubAPI::FileStore.new File.expand_path(config_file)
  #     file_config = GitHubAPI::Configuration.new file_store
  #     GitHubAPI.new file_config, :app_url => 'http://defunkt.io/hub/'
  #   end
  class GitHubAPI
    attr_reader :config, :oauth_app_url

    # Public: Create a new API client instance
    #
    # Options:
    # - config: an object that implements:
    #   - username(host)
    #   - api_token(host, user)
    #   - password(host, user)
    #   - oauth_token(host, user)
    def initialize config, options
      @config = config
      @oauth_app_url = options.fetch(:app_url)
    end

    # Fake exception type for net/http exception handling.
    # Necessary because net/http may or may not be loaded at the time.
    module Exceptions
      def self.===(exception)
        exception.class.ancestors.map {|a| a.to_s }.include? 'Net::HTTPExceptions'
      end
    end

    def api_host host
      host = host.downcase
      'github.com' == host ? 'api.github.com' : host
    end

    # Public: Fetch data for a specific repo.
    def repo_info project
      get "https://%s/repos/%s/%s" %
        [api_host(project.host), project.owner, project.name]
    end

    # Public: Determine whether a specific repo exists.
    def repo_exists? project
      repo_info(project).success?
    end

    # Public: Fork the specified repo.
    def fork_repo project
      res = post "https://%s/repos/%s/%s/forks" %
        [api_host(project.host), project.owner, project.name]
      res.error! unless res.success?
    end

    # Public: Create a new project.
    def create_repo project, options = {}
      is_org = project.owner.downcase != config.username(api_host(project.host)).downcase
      params = { :name => project.name, :private => !!options[:private] }
      params[:description] = options[:description] if options[:description]
      params[:homepage]    = options[:homepage]    if options[:homepage]

      if is_org
        res = post "https://%s/orgs/%s/repos" % [api_host(project.host), project.owner], params
      else
        res = post "https://%s/user/repos" % api_host(project.host), params
      end
      res.error! unless res.success?
      res.data
    end

    # Public: Fetch info about a pull request.
    def pullrequest_info project, pull_id
      res = get "https://%s/repos/%s/%s/pulls/%d" %
        [api_host(project.host), project.owner, project.name, pull_id]
      res.error! unless res.success?
      res.data
    end

    # Returns parsed data from the new pull request.
    def create_pullrequest options
      project = options.fetch(:project)
      params = {
        :base => options.fetch(:base),
        :head => options.fetch(:head)
      }

      if options[:issue]
        params[:issue] = options[:issue]
      else
        params[:title] = options[:title] if options[:title]
        params[:body]  = options[:body]  if options[:body]
      end

      res = post "https://%s/repos/%s/%s/pulls" %
        [api_host(project.host), project.owner, project.name], params

      res.error! unless res.success?
      res.data
    end

<<<<<<< HEAD
    # Return the pull request corresponding to the current branch
    def get_pullrequest project, branch_name
      for state in ['open', 'closed']
        page = 1
        res = nil
        while page == 1 or res.data.length > 0
          res = get "https://%s/repos/%s/%s/pulls?state=%s&page=%s" %
            [api_host(project.host), project.owner, project.name, state, page]
          res.error! unless res.success?
          res.data.each { |x|
            if branch_name == x['head']['label'].split(':', 0)[1]
              return x['html_url']
            end
          }
          page += 1
        end
      end
      nil
=======
    def statuses project, sha
      res = get "https://%s/repos/%s/%s/statuses/%s" %
        [api_host(project.host), project.owner, project.name, sha]

      res.error! unless res.success?
      res.data
>>>>>>> 6976010b
    end

    # Methods for performing HTTP requests
    #
    # Requires access to a `config` object that implements:
    # - proxy_uri(with_ssl)
    # - username(host)
    # - update_username(host, old_username, new_username)
    # - password(host, user)
    module HttpMethods
      # Decorator for Net::HTTPResponse
      module ResponseMethods
        def status() code.to_i end
        def data?() content_type =~ /\bjson\b/ end
        def data() @data ||= JSON.parse(body) end
        def error_message?() data? and data['errors'] || data['message'] end
        def error_message() error_sentences || data['message'] end
        def success?() Net::HTTPSuccess === self end
        def error_sentences
          data['errors'].map do |err|
            case err['code']
            when 'custom'        then err['message']
            when 'missing_field'
              %(Missing field: "%s") % err['field']
            when 'invalid'
              %(Invalid value for "%s": "%s") % [ err['field'], err['value'] ]
            when 'unauthorized'
              %(Not allowed to change field "%s") % err['field']
            end
          end.compact if data['errors']
        end
      end

      def get url, &block
        perform_request url, :Get, &block
      end

      def post url, params = nil
        perform_request url, :Post do |req|
          if params
            req.body = JSON.dump params
            req['Content-Type'] = 'application/json;charset=utf-8'
          end
          yield req if block_given?
          req['Content-Length'] = byte_size req.body
        end
      end

      def byte_size str
        if    str.respond_to? :bytesize then str.bytesize
        elsif str.respond_to? :length   then str.length
        else  0
        end
      end

      def post_form url, params
        post(url) {|req| req.set_form_data params }
      end

      def perform_request url, type
        url = URI.parse url unless url.respond_to? :host

        require 'net/https'
        req = Net::HTTP.const_get(type).new request_uri(url)
        # TODO: better naming?
        http = configure_connection(req, url) do |host_url|
          create_connection host_url
        end

        req['User-Agent'] = "Hub #{Hub::VERSION}"
        apply_authentication(req, url)
        yield req if block_given?

        begin
          res = http.start { http.request(req) }
          res.extend ResponseMethods
          return res
        rescue SocketError => err
          raise Context::FatalError, "error with #{type.to_s.upcase} #{url} (#{err.message})"
        end
      end

      def request_uri url
        str = url.request_uri
        str = '/api/v3' << str if url.host != 'api.github.com'
        str
      end

      def configure_connection req, url
        if ENV['HUB_TEST_HOST']
          req['Host'] = url.host
          url = url.dup
          url.scheme = 'http'
          url.host, test_port = ENV['HUB_TEST_HOST'].split(':')
          url.port = test_port.to_i if test_port
        end
        yield url
      end

      def apply_authentication req, url
        user = url.user || config.username(url.host)
        pass = config.password(url.host, user)
        req.basic_auth user, pass
      end

      def create_connection url
        use_ssl = 'https' == url.scheme

        proxy_args = []
        if proxy = config.proxy_uri(use_ssl)
          proxy_args << proxy.host << proxy.port
          if proxy.userinfo
            require 'cgi'
            # proxy user + password
            proxy_args.concat proxy.userinfo.split(':', 2).map {|a| CGI.unescape a }
          end
        end

        http = Net::HTTP.new(url.host, url.port, *proxy_args)

        if http.use_ssl = use_ssl
          # FIXME: enable SSL peer verification!
          http.verify_mode = OpenSSL::SSL::VERIFY_NONE
        end
        return http
      end
    end

    module OAuth
      def apply_authentication req, url
        if (req.path =~ /\/authorizations$/)
          super
        else
          refresh = false
          user = url.user || config.username(url.host)
          token = config.oauth_token(url.host, user) {
            refresh = true
            obtain_oauth_token url.host, user
          }
          if refresh
            # get current user info user to persist correctly capitalized login name
            res = get "https://#{url.host}/user"
            res.error! unless res.success?
            config.update_username(url.host, user, res.data['login'])
          end
          req['Authorization'] = "token #{token}"
        end
      end

      def obtain_oauth_token host, user
        # first try to fetch existing authorization
        res = get "https://#{user}@#{host}/authorizations"
        res.error! unless res.success?

        if found = res.data.find {|auth| auth['app']['url'] == oauth_app_url }
          found['token']
        else
          # create a new authorization
          res = post "https://#{user}@#{host}/authorizations",
            :scopes => %w[repo], :note => 'hub', :note_url => oauth_app_url
          res.error! unless res.success?
          res.data['token']
        end
      end
    end

    include HttpMethods
    include OAuth

    # Filesystem store suitable for Configuration
    class FileStore
      extend Forwardable
      def_delegator :@data, :[], :get
      def_delegator :@data, :[]=, :set

      def initialize filename
        @filename = filename
        @data = Hash.new {|d, host| d[host] = [] }
        load if File.exist? filename
      end

      def fetch_user host
        unless entry = get(host).first
          user = yield
          # FIXME: more elegant handling of empty strings
          return nil if user.nil? or user.empty?
          entry = entry_for_user(host, user)
        end
        entry['user']
      end

      def fetch_value host, user, key
        entry = entry_for_user host, user
        entry[key.to_s] || begin
          value = yield
          if value and !value.empty?
            entry[key.to_s] = value
            save
            value
          else
            raise "no value"
          end
        end
      end

      def entry_for_user host, username
        entries = get(host)
        entries.find {|e| e['user'] == username } or
          (entries << {'user' => username}).last
      end

      def load
        existing_data = File.read(@filename)
        @data.update YAML.load(existing_data) unless existing_data.strip.empty?
      end

      def save
        FileUtils.mkdir_p File.dirname(@filename)
        File.open(@filename, 'w', 0600) {|f| f << YAML.dump(@data) }
      end
    end

    # Provides authentication info per GitHub host such as username, password,
    # and API/OAuth tokens.
    class Configuration
      def initialize store
        @data = store
        # passwords are cached in memory instead of persistent store
        @password_cache = {}
      end

      def normalize_host host
        host = host.downcase
        'api.github.com' == host ? 'github.com' : host
      end

      def username host
        return ENV['GITHUB_USER'] unless ENV['GITHUB_USER'].to_s.empty?
        host = normalize_host host
        @data.fetch_user host do
          if block_given? then yield
          else prompt "#{host} username"
          end
        end
      end

      def update_username host, old_username, new_username
        entry = @data.entry_for_user(normalize_host(host), old_username)
        entry['user'] = new_username
        @data.save
      end

      def api_token host, user
        host = normalize_host host
        @data.fetch_value host, user, :api_token do
          if block_given? then yield
          else prompt "#{host} API token for #{user}"
          end
        end
      end

      def password host, user
        return ENV['GITHUB_PASSWORD'] unless ENV['GITHUB_PASSWORD'].to_s.empty?
        host = normalize_host host
        @password_cache["#{user}@#{host}"] ||= prompt_password host, user
      end

      def oauth_token host, user, &block
        @data.fetch_value normalize_host(host), user, :oauth_token, &block
      end

      def prompt what
        print "#{what}: "
        $stdin.gets.chomp
      end

      # special prompt that has hidden input
      def prompt_password host, user
        print "#{host} password for #{user} (never stored): "
        if $stdin.tty?
          password = askpass
          puts ''
          password
        else
          # in testing
          $stdin.gets.chomp
        end
      end

      NULL = defined?(File::NULL) ? File::NULL :
               File.exist?('/dev/null') ? '/dev/null' : 'NUL'

      def askpass
        tty_state = `stty -g 2>#{NULL}`
        system 'stty raw -echo -icanon isig' if $?.success?
        pass = ''
        while char = getbyte($stdin) and !(char == 13 or char == 10)
          if char == 127 or char == 8
            pass[-1,1] = '' unless pass.empty?
          else
            pass << char.chr
          end
        end
        pass
      ensure
        system "stty #{tty_state}" unless tty_state.empty?
      end

      def getbyte(io)
        if io.respond_to?(:getbyte)
          io.getbyte
        else
          # In Ruby <= 1.8.6, getc behaved the same
          io.getc
        end
      end

      def proxy_uri(with_ssl)
        env_name = "HTTP#{with_ssl ? 'S' : ''}_PROXY"
        if proxy = ENV[env_name] || ENV[env_name.downcase] and !proxy.empty?
          proxy = "http://#{proxy}" unless proxy.include? '://'
          URI.parse proxy
        end
      end
    end
  end
end<|MERGE_RESOLUTION|>--- conflicted
+++ resolved
@@ -110,33 +110,12 @@
       res.data
     end
 
-<<<<<<< HEAD
-    # Return the pull request corresponding to the current branch
-    def get_pullrequest project, branch_name
-      for state in ['open', 'closed']
-        page = 1
-        res = nil
-        while page == 1 or res.data.length > 0
-          res = get "https://%s/repos/%s/%s/pulls?state=%s&page=%s" %
-            [api_host(project.host), project.owner, project.name, state, page]
-          res.error! unless res.success?
-          res.data.each { |x|
-            if branch_name == x['head']['label'].split(':', 0)[1]
-              return x['html_url']
-            end
-          }
-          page += 1
-        end
-      end
-      nil
-=======
     def statuses project, sha
       res = get "https://%s/repos/%s/%s/statuses/%s" %
         [api_host(project.host), project.owner, project.name, sha]
 
       res.error! unless res.success?
       res.data
->>>>>>> 6976010b
     end
 
     # Methods for performing HTTP requests
