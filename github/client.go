package github

import (
	"bytes"
	"encoding/json"
	"errors"
	"fmt"
	"github.com/github/hub/git"
	"golang.org/x/net/publicsuffix"
	"io"
	"io/ioutil"
	"net/http"
	"net/http/cookiejar"
	"net/url"
	"os"
	"os/exec"
	"path"
	"path/filepath"
	"sort"
	"strings"
	"time"

	"github.com/github/hub/version"
)

const (
	GitHubHost  string = "github.com"
	OAuthAppURL string = "https://hub.github.com/"
)

var UserAgent = "Hub " + version.Version

func init() {
	SetUserAgent()
}

func NewClient(h string) *Client {
	return NewClientWithHost(&Host{Host: h})
}

func NewClientWithHost(host *Host) *Client {
	return &Client{Host: host}
}

type Client struct {
	Host         *Host
	cachedClient *simpleClient
}

<<<<<<< HEAD
func SetUserAgent() {
	if userAgent := os.Getenv("HUB_USERAGENT"); userAgent != "" {
		UserAgent = userAgent
	} else if userAgent, err := git.Config("hub.useragent"); err == nil {
		UserAgent = userAgent
	}
=======
type Gist struct {
	Files       map[string]GistFile `json:"files"`
	Description string              `json:"description,omitempty"`
	Id          string              `json:"id,omitempty"`
	Public      bool                `json:"public"`
	HtmlUrl     string              `json:"html_url"`
}

type GistFile struct {
	Type     string `json:"type,omitempty"`
	Language string `json:"language,omitempty"`
	Content  string `json:"content"`
	RawUrl   string `json:"raw_url"`
>>>>>>> 33f92939
}

func (client *Client) FetchPullRequests(project *Project, filterParams map[string]interface{}, limit int, filter func(*PullRequest) bool) (pulls []PullRequest, err error) {
	api, err := client.simpleApi()
	if err != nil {
		return
	}

	path := fmt.Sprintf("repos/%s/%s/pulls?per_page=%d", project.Owner, project.Name, perPage(limit, 100))
	if filterParams != nil {
		path = addQuery(path, filterParams)
	}

	pulls = []PullRequest{}
	var res *simpleResponse

	for path != "" {
		res, err = api.GetFile(path, draftsType)
		if err = checkStatus(200, "fetching pull requests", res, err); err != nil {
			return
		}
		path = res.Link("next")

		pullsPage := []PullRequest{}
		if err = res.Unmarshal(&pullsPage); err != nil {
			return
		}
		for _, pr := range pullsPage {
			if filter == nil || filter(&pr) {
				pulls = append(pulls, pr)
				if limit > 0 && len(pulls) == limit {
					path = ""
					break
				}
			}
		}
	}

	return
}

func (client *Client) PullRequest(project *Project, id string) (pr *PullRequest, err error) {
	api, err := client.simpleApi()
	if err != nil {
		return
	}

	res, err := api.Get(fmt.Sprintf("repos/%s/%s/pulls/%s", project.Owner, project.Name, id))
	if err = checkStatus(200, "getting pull request", res, err); err != nil {
		return
	}

	pr = &PullRequest{}
	err = res.Unmarshal(pr)

	return
}

func (client *Client) PullRequestPatch(project *Project, id string) (patch io.ReadCloser, err error) {
	api, err := client.simpleApi()
	if err != nil {
		return
	}

	res, err := api.GetFile(fmt.Sprintf("repos/%s/%s/pulls/%s", project.Owner, project.Name, id), patchMediaType)
	if err = checkStatus(200, "getting pull request patch", res, err); err != nil {
		return
	}

	return res.Body, nil
}

func (client *Client) CreatePullRequest(project *Project, params map[string]interface{}) (pr *PullRequest, err error) {
	api, err := client.simpleApi()
	if err != nil {
		return
	}

	res, err := api.PostJSONPreview(fmt.Sprintf("repos/%s/%s/pulls", project.Owner, project.Name), params, draftsType)
	if err = checkStatus(201, "creating pull request", res, err); err != nil {
		if res != nil && res.StatusCode == 404 {
			projectUrl := strings.SplitN(project.WebURL("", "", ""), "://", 2)[1]
			err = fmt.Errorf("%s\nAre you sure that %s exists?", err, projectUrl)
		}
		return
	}

	pr = &PullRequest{}
	err = res.Unmarshal(pr)

	return
}

func (client *Client) RequestReview(project *Project, prNumber int, params map[string]interface{}) (err error) {
	api, err := client.simpleApi()
	if err != nil {
		return
	}

	res, err := api.PostJSON(fmt.Sprintf("repos/%s/%s/pulls/%d/requested_reviewers", project.Owner, project.Name, prNumber), params)
	if err = checkStatus(201, "requesting reviewer", res, err); err != nil {
		return
	}

	res.Body.Close()
	return
}

func (client *Client) CommitPatch(project *Project, sha string) (patch io.ReadCloser, err error) {
	api, err := client.simpleApi()
	if err != nil {
		return
	}

	res, err := api.GetFile(fmt.Sprintf("repos/%s/%s/commits/%s", project.Owner, project.Name, sha), patchMediaType)
	if err = checkStatus(200, "getting commit patch", res, err); err != nil {
		return
	}

	return res.Body, nil
}

func (client *Client) GistPatch(id string) (patch io.ReadCloser, err error) {
	api, err := client.simpleApi()
	if err != nil {
		return
	}

	res, err := api.Get(fmt.Sprintf("gists/%s", id))
	if err = checkStatus(200, "getting gist patch", res, err); err != nil {
		return
	}

	gist := Gist{}
	if err = res.Unmarshal(&gist); err != nil {
		return
	}
	rawUrl := ""
	for _, file := range gist.Files {
		rawUrl = file.RawUrl
		break
	}

	res, err = api.GetFile(rawUrl, textMediaType)
	if err = checkStatus(200, "getting gist patch", res, err); err != nil {
		return
	}

	return res.Body, nil
}

func (client *Client) Repository(project *Project) (repo *Repository, err error) {
	api, err := client.simpleApi()
	if err != nil {
		return
	}

	res, err := api.Get(fmt.Sprintf("repos/%s/%s", project.Owner, project.Name))
	if err = checkStatus(200, "getting repository info", res, err); err != nil {
		return
	}

	repo = &Repository{}
	err = res.Unmarshal(&repo)
	return
}

func (client *Client) CreateRepository(project *Project, description, homepage string, isPrivate bool) (repo *Repository, err error) {
	repoURL := "user/repos"
	if project.Owner != client.Host.User {
		repoURL = fmt.Sprintf("orgs/%s/repos", project.Owner)
	}

	params := map[string]interface{}{
		"name":        project.Name,
		"description": description,
		"homepage":    homepage,
		"private":     isPrivate,
	}

	api, err := client.simpleApi()
	if err != nil {
		return
	}

	res, err := api.PostJSON(repoURL, params)
	if err = checkStatus(201, "creating repository", res, err); err != nil {
		return
	}

	repo = &Repository{}
	err = res.Unmarshal(repo)
	return
}

func (client *Client) DeleteRepository(project *Project) error {
	api, err := client.simpleApi()
	if err != nil {
		return err
	}

	repoURL := fmt.Sprintf("repos/%s/%s", project.Owner, project.Name)
	res, err := api.Delete(repoURL)
	return checkStatus(204, "deleting repository", res, err)
}

type Release struct {
	Name            string         `json:"name"`
	TagName         string         `json:"tag_name"`
	TargetCommitish string         `json:"target_commitish"`
	Body            string         `json:"body"`
	Draft           bool           `json:"draft"`
	Prerelease      bool           `json:"prerelease"`
	Assets          []ReleaseAsset `json:"assets"`
	TarballUrl      string         `json:"tarball_url"`
	ZipballUrl      string         `json:"zipball_url"`
	HtmlUrl         string         `json:"html_url"`
	UploadUrl       string         `json:"upload_url"`
	ApiUrl          string         `json:"url"`
	CreatedAt       time.Time      `json:"created_at"`
	PublishedAt     time.Time      `json:"published_at"`
}

type ReleaseAsset struct {
	Name        string `json:"name"`
	Label       string `json:"label"`
	DownloadUrl string `json:"browser_download_url"`
	ApiUrl      string `json:"url"`
}

func (client *Client) FetchReleases(project *Project, limit int, filter func(*Release) bool) (releases []Release, err error) {
	api, err := client.simpleApi()
	if err != nil {
		return
	}

	path := fmt.Sprintf("repos/%s/%s/releases?per_page=%d", project.Owner, project.Name, perPage(limit, 100))

	releases = []Release{}
	var res *simpleResponse

	for path != "" {
		res, err = api.Get(path)
		if err = checkStatus(200, "fetching releases", res, err); err != nil {
			return
		}
		path = res.Link("next")

		releasesPage := []Release{}
		if err = res.Unmarshal(&releasesPage); err != nil {
			return
		}
		for _, release := range releasesPage {
			if filter == nil || filter(&release) {
				releases = append(releases, release)
				if limit > 0 && len(releases) == limit {
					path = ""
					break
				}
			}
		}
	}

	return
}

func (client *Client) FetchRelease(project *Project, tagName string) (*Release, error) {
	releases, err := client.FetchReleases(project, 100, func(release *Release) bool {
		return release.TagName == tagName
	})

	if err == nil {
		if len(releases) < 1 {
			return nil, fmt.Errorf("Unable to find release with tag name `%s'", tagName)
		} else {
			return &releases[0], nil
		}
	} else {
		return nil, err
	}
}

func (client *Client) CreateRelease(project *Project, releaseParams *Release) (release *Release, err error) {
	api, err := client.simpleApi()
	if err != nil {
		return
	}

	res, err := api.PostJSON(fmt.Sprintf("repos/%s/%s/releases", project.Owner, project.Name), releaseParams)
	if err = checkStatus(201, "creating release", res, err); err != nil {
		return
	}

	release = &Release{}
	err = res.Unmarshal(release)
	return
}

func (client *Client) EditRelease(release *Release, releaseParams map[string]interface{}) (updatedRelease *Release, err error) {
	api, err := client.simpleApi()
	if err != nil {
		return
	}

	res, err := api.PatchJSON(release.ApiUrl, releaseParams)
	if err = checkStatus(200, "editing release", res, err); err != nil {
		return
	}

	updatedRelease = &Release{}
	err = res.Unmarshal(updatedRelease)
	return
}

func (client *Client) DeleteRelease(release *Release) (err error) {
	api, err := client.simpleApi()
	if err != nil {
		return
	}

	res, err := api.Delete(release.ApiUrl)
	if err = checkStatus(204, "deleting release", res, err); err != nil {
		return
	}

	return
}

type LocalAsset struct {
	Name     string
	Label    string
	Contents io.Reader
	Size     int64
}

func (client *Client) UploadReleaseAssets(release *Release, assets []LocalAsset) (doneAssets []*ReleaseAsset, err error) {
	api, err := client.simpleApi()
	if err != nil {
		return
	}

	idx := strings.Index(release.UploadUrl, "{")
	uploadURL := release.UploadUrl[0:idx]

	for _, asset := range assets {
		for _, existingAsset := range release.Assets {
			if existingAsset.Name == asset.Name {
				if err = client.DeleteReleaseAsset(&existingAsset); err != nil {
					return
				}
				break
			}
		}

		params := map[string]interface{}{"name": filepath.Base(asset.Name)}
		if asset.Label != "" {
			params["label"] = asset.Label
		}
		uploadPath := addQuery(uploadURL, params)

		var res *simpleResponse
		attempts := 0
		maxAttempts := 3
		body := asset.Contents
		for {
			res, err = api.PostFile(uploadPath, body, asset.Size)
			if err == nil && res.StatusCode >= 500 && res.StatusCode < 600 && attempts < maxAttempts {
				attempts++
				time.Sleep(time.Second * time.Duration(attempts))
				var f *os.File
				f, err = os.Open(asset.Name)
				if err != nil {
					return
				}
				defer f.Close()
				body = f
				continue
			}
			if err = checkStatus(201, "uploading release asset", res, err); err != nil {
				return
			}
			break
		}

		newAsset := ReleaseAsset{}
		err = res.Unmarshal(&newAsset)
		if err != nil {
			return
		}
		doneAssets = append(doneAssets, &newAsset)
	}

	return
}

func (client *Client) DeleteReleaseAsset(asset *ReleaseAsset) (err error) {
	api, err := client.simpleApi()
	if err != nil {
		return
	}

	res, err := api.Delete(asset.ApiUrl)
	err = checkStatus(204, "deleting release asset", res, err)

	return
}

func (client *Client) DownloadReleaseAsset(url string) (asset io.ReadCloser, err error) {
	api, err := client.simpleApi()
	if err != nil {
		return
	}

	resp, err := api.GetFile(url, "application/octet-stream")
	if err = checkStatus(200, "downloading asset", resp, err); err != nil {
		return
	}

	return resp.Body, err
}

type CIStatusResponse struct {
	State    string     `json:"state"`
	Statuses []CIStatus `json:"statuses"`
}

type CIStatus struct {
	State     string `json:"state"`
	Context   string `json:"context"`
	TargetUrl string `json:"target_url"`
}

type CheckRunsResponse struct {
	CheckRuns []CheckRun `json:"check_runs"`
}

type CheckRun struct {
	Status     string `json:"status"`
	Conclusion string `json:"conclusion"`
	Name       string `json:"name"`
	HtmlUrl    string `json:"html_url"`
}

func (client *Client) FetchCIStatus(project *Project, sha string) (status *CIStatusResponse, err error) {
	api, err := client.simpleApi()
	if err != nil {
		return
	}

	res, err := api.Get(fmt.Sprintf("repos/%s/%s/commits/%s/status", project.Owner, project.Name, sha))
	if err = checkStatus(200, "fetching statuses", res, err); err != nil {
		return
	}

	status = &CIStatusResponse{}
	if err = res.Unmarshal(status); err != nil {
		return
	}

	sortStatuses := func() {
		sort.Slice(status.Statuses, func(a, b int) bool {
			sA := status.Statuses[a]
			sB := status.Statuses[b]
			cmp := strings.Compare(strings.ToLower(sA.Context), strings.ToLower(sB.Context))
			if cmp == 0 {
				return strings.Compare(sA.TargetUrl, sB.TargetUrl) < 0
			} else {
				return cmp < 0
			}
		})
	}
	sortStatuses()

	res, err = api.GetFile(fmt.Sprintf("repos/%s/%s/commits/%s/check-runs", project.Owner, project.Name, sha), checksType)
	if err == nil && (res.StatusCode == 403 || res.StatusCode == 404 || res.StatusCode == 422) {
		return
	}
	if err = checkStatus(200, "fetching checks", res, err); err != nil {
		return
	}

	checks := &CheckRunsResponse{}
	if err = res.Unmarshal(checks); err != nil {
		return
	}

	for _, checkRun := range checks.CheckRuns {
		state := "pending"
		if checkRun.Status == "completed" {
			state = checkRun.Conclusion
		}
		checkStatus := CIStatus{
			State:     state,
			Context:   checkRun.Name,
			TargetUrl: checkRun.HtmlUrl,
		}
		status.Statuses = append(status.Statuses, checkStatus)
	}

	sortStatuses()

	return
}

type Repository struct {
	Name          string                 `json:"name"`
	FullName      string                 `json:"full_name"`
	Parent        *Repository            `json:"parent"`
	Owner         *User                  `json:"owner"`
	Private       bool                   `json:"private"`
	HasWiki       bool                   `json:"has_wiki"`
	Permissions   *RepositoryPermissions `json:"permissions"`
	HtmlUrl       string                 `json:"html_url"`
	DefaultBranch string                 `json:"default_branch"`
}

type RepositoryPermissions struct {
	Admin bool `json:"admin"`
	Push  bool `json:"push"`
	Pull  bool `json:"pull"`
}

func (client *Client) ForkRepository(project *Project, params map[string]interface{}) (repo *Repository, err error) {
	api, err := client.simpleApi()
	if err != nil {
		return
	}

	res, err := api.PostJSON(fmt.Sprintf("repos/%s/%s/forks", project.Owner, project.Name), params)
	if err = checkStatus(202, "creating fork", res, err); err != nil {
		return
	}

	repo = &Repository{}
	err = res.Unmarshal(repo)

	return
}

type Comment struct {
	Id        int       `json:"id"`
	Body      string    `json:"body"`
	User      *User     `json:"user"`
	CreatedAt time.Time `json:"created_at"`
}

type Issue struct {
	Number int    `json:"number"`
	State  string `json:"state"`
	Title  string `json:"title"`
	Body   string `json:"body"`
	User   *User  `json:"user"`

	PullRequest *PullRequest     `json:"pull_request"`
	Head        *PullRequestSpec `json:"head"`
	Base        *PullRequestSpec `json:"base"`

	MergeCommitSha      string `json:"merge_commit_sha"`
	MaintainerCanModify bool   `json:"maintainer_can_modify"`
	Draft               bool   `json:"draft"`

	Comments  int          `json:"comments"`
	Labels    []IssueLabel `json:"labels"`
	Assignees []User       `json:"assignees"`
	Milestone *Milestone   `json:"milestone"`
	CreatedAt time.Time    `json:"created_at"`
	UpdatedAt time.Time    `json:"updated_at"`
	MergedAt  time.Time    `json:"merged_at"`

	RequestedReviewers []User `json:"requested_reviewers"`
	RequestedTeams     []Team `json:"requested_teams"`

	ApiUrl  string `json:"url"`
	HtmlUrl string `json:"html_url"`

	ClosedBy *User `json:"closed_by"`
}

type PullRequest Issue

type PullRequestSpec struct {
	Label string      `json:"label"`
	Ref   string      `json:"ref"`
	Sha   string      `json:"sha"`
	Repo  *Repository `json:"repo"`
}

func (pr *PullRequest) IsSameRepo() bool {
	return pr.Head != nil && pr.Head.Repo != nil &&
		pr.Head.Repo.Name == pr.Base.Repo.Name &&
		pr.Head.Repo.Owner.Login == pr.Base.Repo.Owner.Login
}

func (pr *PullRequest) HasRequestedReviewer(name string) bool {
	for _, user := range pr.RequestedReviewers {
		if strings.EqualFold(user.Login, name) {
			return true
		}
	}
	return false
}

func (pr *PullRequest) HasRequestedTeam(name string) bool {
	for _, team := range pr.RequestedTeams {
		if strings.EqualFold(team.Slug, name) {
			return true
		}
	}
	return false
}

type IssueLabel struct {
	Name  string `json:"name"`
	Color string `json:"color"`
}

type User struct {
	Login string `json:"login"`
}

type Team struct {
	Name string `json:"name"`
	Slug string `json:"slug"`
}

type Milestone struct {
	Number int    `json:"number"`
	Title  string `json:"title"`
}

func (client *Client) FetchIssues(project *Project, filterParams map[string]interface{}, limit int, filter func(*Issue) bool) (issues []Issue, err error) {
	api, err := client.simpleApi()
	if err != nil {
		return
	}

	path := fmt.Sprintf("repos/%s/%s/issues?per_page=%d", project.Owner, project.Name, perPage(limit, 100))
	if filterParams != nil {
		path = addQuery(path, filterParams)
	}

	issues = []Issue{}
	var res *simpleResponse

	for path != "" {
		res, err = api.Get(path)
		if err = checkStatus(200, "fetching issues", res, err); err != nil {
			return
		}
		path = res.Link("next")

		issuesPage := []Issue{}
		if err = res.Unmarshal(&issuesPage); err != nil {
			return
		}
		for _, issue := range issuesPage {
			if filter == nil || filter(&issue) {
				issues = append(issues, issue)
				if limit > 0 && len(issues) == limit {
					path = ""
					break
				}
			}
		}
	}

	return
}

func (client *Client) FetchIssue(project *Project, number string) (issue *Issue, err error) {
	api, err := client.simpleApi()
	if err != nil {
		return
	}

	res, err := api.Get(fmt.Sprintf("repos/%s/%s/issues/%s", project.Owner, project.Name, number))
	if err = checkStatus(200, "fetching issue", res, err); err != nil {
		return nil, err
	}

	issue = &Issue{}
	err = res.Unmarshal(issue)
	return
}

func (client *Client) FetchComments(project *Project, number string) (comments []Comment, err error) {
	api, err := client.simpleApi()
	if err != nil {
		return
	}

	res, err := api.Get(fmt.Sprintf("repos/%s/%s/issues/%s/comments", project.Owner, project.Name, number))
	if err = checkStatus(200, "fetching comments for issue", res, err); err != nil {
		return nil, err
	}

	comments = []Comment{}
	err = res.Unmarshal(&comments)
	return
}

func (client *Client) CreateIssue(project *Project, params interface{}) (issue *Issue, err error) {
	api, err := client.simpleApi()
	if err != nil {
		return
	}

	res, err := api.PostJSON(fmt.Sprintf("repos/%s/%s/issues", project.Owner, project.Name), params)
	if err = checkStatus(201, "creating issue", res, err); err != nil {
		return
	}

	issue = &Issue{}
	err = res.Unmarshal(issue)
	return
}

func (client *Client) UpdateIssue(project *Project, issueNumber int, params map[string]interface{}) (err error) {
	api, err := client.simpleApi()
	if err != nil {
		return
	}

	res, err := api.PatchJSON(fmt.Sprintf("repos/%s/%s/issues/%d", project.Owner, project.Name, issueNumber), params)
	if err = checkStatus(200, "updating issue", res, err); err != nil {
		return
	}

	res.Body.Close()
	return
}

type sortedLabels []IssueLabel

func (s sortedLabels) Len() int {
	return len(s)
}
func (s sortedLabels) Swap(i, j int) {
	s[i], s[j] = s[j], s[i]
}
func (s sortedLabels) Less(i, j int) bool {
	return strings.Compare(strings.ToLower(s[i].Name), strings.ToLower(s[j].Name)) < 0
}

func (client *Client) FetchLabels(project *Project) (labels []IssueLabel, err error) {
	api, err := client.simpleApi()
	if err != nil {
		return
	}

	path := fmt.Sprintf("repos/%s/%s/labels?per_page=100", project.Owner, project.Name)

	labels = []IssueLabel{}
	var res *simpleResponse

	for path != "" {
		res, err = api.Get(path)
		if err = checkStatus(200, "fetching labels", res, err); err != nil {
			return
		}
		path = res.Link("next")

		labelsPage := []IssueLabel{}
		if err = res.Unmarshal(&labelsPage); err != nil {
			return
		}
		labels = append(labels, labelsPage...)
	}

	sort.Sort(sortedLabels(labels))

	return
}

func (client *Client) FetchMilestones(project *Project) (milestones []Milestone, err error) {
	api, err := client.simpleApi()
	if err != nil {
		return
	}

	path := fmt.Sprintf("repos/%s/%s/milestones?per_page=100", project.Owner, project.Name)

	milestones = []Milestone{}
	var res *simpleResponse

	for path != "" {
		res, err = api.Get(path)
		if err = checkStatus(200, "fetching milestones", res, err); err != nil {
			return
		}
		path = res.Link("next")

		milestonesPage := []Milestone{}
		if err = res.Unmarshal(&milestonesPage); err != nil {
			return
		}
		milestones = append(milestones, milestonesPage...)
	}

	return
}

func (client *Client) GenericAPIRequest(method, path string, data interface{}, headers map[string]string, ttl int) (*simpleResponse, error) {
	api, err := client.simpleApi()
	if err != nil {
		return nil, err
	}
	api.CacheTTL = ttl

	var body io.Reader
	switch d := data.(type) {
	case map[string]interface{}:
		if method == "GET" {
			path = addQuery(path, d)
		} else if len(d) > 0 {
			json, err := json.Marshal(d)
			if err != nil {
				return nil, err
			}
			body = bytes.NewBuffer(json)
		}
	case io.Reader:
		body = d
	}

	return api.performRequest(method, path, body, func(req *http.Request) {
		if body != nil {
			req.Header.Set("Content-Type", "application/json; charset=utf-8")
		}
		for key, value := range headers {
			req.Header.Set(key, value)
		}
	})
}

// GraphQL facilitates performing a GraphQL request and parsing the response
func (client *Client) GraphQL(query string, variables interface{}, data interface{}) error {
	api, err := client.simpleApi()
	if err != nil {
		return err
	}

	payload := map[string]interface{}{
		"query":     query,
		"variables": variables,
	}
	resp, err := api.PostJSON("graphql", payload)
	if err = checkStatus(200, "performing GraphQL", resp, err); err != nil {
		return err
	}

	responseData := struct {
		Data   interface{}
		Errors []struct {
			Message string
		}
	}{
		Data: data,
	}
	err = resp.Unmarshal(&responseData)
	if err != nil {
		return err
	}

	if len(responseData.Errors) > 0 {
		messages := []string{}
		for _, e := range responseData.Errors {
			messages = append(messages, e.Message)
		}
		return fmt.Errorf("API error: %s", strings.Join(messages, "; "))
	}
	return nil
}

func (client *Client) CurrentUser() (user *User, err error) {
	api, err := client.simpleApi()
	if err != nil {
		return
	}

	res, err := api.Get("user")
	if err = checkStatus(200, "getting current user", res, err); err != nil {
		return
	}

	user = &User{}
	err = res.Unmarshal(user)
	return
}

type AuthorizationEntry struct {
	Token string `json:"token"`
}

func isToken(api *simpleClient, password string) bool {
	api.PrepareRequest = func(req *http.Request) {
		req.Header.Set("Authorization", "token "+password)
	}

	res, _ := api.Get("user")
	if res != nil && res.StatusCode == 200 {
		return true
	}
	return false
}

func (client *Client) FindOrCreateToken(user, password, twoFactorCode string) (token string, err error) {
	api := client.apiClient()

	if len(password) >= 40 && isToken(api, password) {
		return password, nil
	}

	params := map[string]interface{}{
		"scopes":   []string{"repo", "gist"},
		"note_url": OAuthAppURL,
	}

	api.PrepareRequest = func(req *http.Request) {
		req.SetBasicAuth(user, password)
		if twoFactorCode != "" {
			req.Header.Set("X-GitHub-OTP", twoFactorCode)
		}
	}

	count := 1
	maxTries := 9
	for {
		params["note"], err = authTokenNote(count)
		if err != nil {
			return
		}

		res, postErr := api.PostJSON("authorizations", params)
		if postErr != nil {
			err = postErr
			break
		}

		if res.StatusCode == 201 {
			auth := &AuthorizationEntry{}
			if err = res.Unmarshal(auth); err != nil {
				return
			}
			token = auth.Token
			break
		} else if res.StatusCode == 422 && count < maxTries {
			count++
		} else {
			errInfo, e := res.ErrorInfo()
			if e == nil {
				err = errInfo
			} else {
				err = e
			}
			return
		}
	}

	return
}

func (client *Client) ensureAccessToken() error {
	if client.Host.AccessToken == "" {
		host, err := CurrentConfig().PromptForHost(client.Host.Host)
		if err != nil {
			return err
		}
		client.Host = host
	}
	return nil
}

func (client *Client) simpleApi() (c *simpleClient, err error) {
	err = client.ensureAccessToken()
	if err != nil {
		return
	}

	if client.cachedClient != nil {
		c = client.cachedClient
		return
	}

	c = client.apiClient()
	c.PrepareRequest = func(req *http.Request) {
		clientDomain := normalizeHost(client.Host.Host)
		if strings.HasPrefix(clientDomain, "api.github.") {
			clientDomain = strings.TrimPrefix(clientDomain, "api.")
		}
		requestHost := strings.ToLower(req.URL.Host)
		if requestHost == clientDomain || strings.HasSuffix(requestHost, "."+clientDomain) {
			req.Header.Set("Authorization", "token "+client.Host.AccessToken)
		}
	}

	client.cachedClient = c
	return
}

func (client *Client) apiClient() *simpleClient {
	unixSocket := os.ExpandEnv(client.Host.UnixSocket)
	httpClient := newHttpClient(os.Getenv("HUB_TEST_HOST"), os.Getenv("HUB_VERBOSE") != "", unixSocket)
	apiRoot := client.absolute(normalizeHost(client.Host.Host))
	if !strings.HasPrefix(apiRoot.Host, "api.github.") {
		apiRoot.Path = "/api/v3/"
	}

	return &simpleClient{
		httpClient: httpClient,
		rootUrl:    apiRoot,
		extraHeader: func(r *http.Header) {
			if headers, err := git.ConfigAll(fmt.Sprintf("http.%s://%s.extraheader", client.Host.Protocol, client.Host.Host)); err == nil {
				url, _ := url.Parse(fmt.Sprintf("%s://%s", client.Host.Protocol, client.Host.Host))
				cookies := []*http.Cookie{}

				for _, header := range headers {
					keyValue := strings.Split(header, ":")
					key, value := strings.TrimSpace(keyValue[0]), strings.TrimSpace(keyValue[1])

					if strings.ToUpper(key) == "COOKIE" && strings.Contains(value, "=") {
						cookieKV := strings.Split(value, "=")
						cookieKey, cookieValue := strings.TrimSpace(cookieKV[0]), strings.TrimSpace(cookieKV[1])
						cookies = append(cookies, &http.Cookie{Name: cookieKey, Value: cookieValue})
						// r.Add(key,value)
					}
				}

				if len(cookies) > 0 && httpClient.Jar == nil {
					httpClient.Jar, _ = cookiejar.New(&cookiejar.Options{PublicSuffixList: publicsuffix.List})
					httpClient.Jar.SetCookies(url, cookies)
				}
			}
		},
	}
}

func (client *Client) absolute(host string) *url.URL {
	u, err := url.Parse("https://" + host + "/")
	if err != nil {
		panic(err)
	} else if client.Host != nil && client.Host.Protocol != "" {
		u.Scheme = client.Host.Protocol
	}
	return u
}

func (client *Client) FetchGist(id string) (gist *Gist, err error) {
	api, err := client.simpleApi()
	if err != nil {
		return
	}

	response, err := api.Get(fmt.Sprintf("gists/%s", id))
	if err = checkStatus(200, "getting gist", response, err); err != nil {
		return
	}

	response.Unmarshal(&gist)
	return
}

func (client *Client) CreateGist(filenames []string, public bool) (gist *Gist, err error) {
	api, err := client.simpleApi()
	if err != nil {
		return
	}
	files := map[string]GistFile{}
	var basename string
	var content []byte
	var gf GistFile

	for _, file := range filenames {
		if file == "-" {
			content, err = ioutil.ReadAll(os.Stdin)
			basename = "gistfile1.txt"
		} else {
			content, err = ioutil.ReadFile(file)
			basename = path.Base(file)
		}
		if err != nil {
			return
		}
		gf = GistFile{Content: string(content)}
		files[basename] = gf
	}

	g := Gist{
		Files:  files,
		Public: public,
	}

	res, err := api.PostJSON("gists", &g)
	if err = checkStatus(201, "creating gist", res, err); err != nil {
		return
	}

	err = res.Unmarshal(&gist)
	return
}

func normalizeHost(host string) string {
	if host == "" {
		return GitHubHost
	} else if strings.EqualFold(host, GitHubHost) {
		return "api.github.com"
	} else if strings.EqualFold(host, "github.localhost") {
		return "api.github.localhost"
	} else {
		return strings.ToLower(host)
	}
}

func reverseNormalizeHost(host string) string {
	switch host {
	case "api.github.com":
		return GitHubHost
	case "api.github.localhost":
		return "github.localhost"
	default:
		return host
	}
}

func checkStatus(expectedStatus int, action string, response *simpleResponse, err error) error {
	if err != nil {
		return fmt.Errorf("Error %s: %s", action, err.Error())
	} else if response.StatusCode != expectedStatus {
		errInfo, err := response.ErrorInfo()
		if err != nil {
			return fmt.Errorf("Error %s: %s (HTTP %d)", action, err.Error(), response.StatusCode)
		}
		return FormatError(action, errInfo)
	}
	return nil
}

// FormatError annotates an HTTP response error with user-friendly messages
func FormatError(action string, err error) error {
	if e, ok := err.(*errorInfo); ok {
		return formatError(action, e)
	}
	return err
}

func formatError(action string, e *errorInfo) error {
	var reason string
	if s := strings.SplitN(e.Response.Status, " ", 2); len(s) >= 2 {
		reason = strings.TrimSpace(s[1])
	}

	errStr := fmt.Sprintf("Error %s: %s (HTTP %d)", action, reason, e.Response.StatusCode)

	var errorSentences []string
	for _, err := range e.Errors {
		switch err.Code {
		case "custom":
			errorSentences = append(errorSentences, err.Message)
		case "missing_field":
			errorSentences = append(errorSentences, fmt.Sprintf("Missing field: \"%s\"", err.Field))
		case "already_exists":
			errorSentences = append(errorSentences, fmt.Sprintf("Duplicate value for \"%s\"", err.Field))
		case "invalid":
			errorSentences = append(errorSentences, fmt.Sprintf("Invalid value for \"%s\"", err.Field))
		case "unauthorized":
			errorSentences = append(errorSentences, fmt.Sprintf("Not allowed to change field \"%s\"", err.Field))
		}
	}

	var errorMessage string
	if len(errorSentences) > 0 {
		errorMessage = strings.Join(errorSentences, "\n")
	} else {
		errorMessage = e.Message
		if action == "getting current user" && e.Message == "Resource not accessible by integration" {
			errorMessage = errorMessage + "\nYou must specify GITHUB_USER via environment variable."
		}
	}
	if errorMessage != "" {
		errStr = fmt.Sprintf("%s\n%s", errStr, errorMessage)
	}

	if ssoErr := ValidateGitHubSSO(e.Response); ssoErr != nil {
		return fmt.Errorf("%s\n%s", errStr, ssoErr)
	}

	if scopeErr := ValidateSufficientOAuthScopes(e.Response); scopeErr != nil {
		return fmt.Errorf("%s\n%s", errStr, scopeErr)
	}

	return errors.New(errStr)
}

// ValidateGitHubSSO checks for the challenge via `X-Github-Sso` header
func ValidateGitHubSSO(res *http.Response) error {
	if res.StatusCode != 403 {
		return nil
	}

	sso := res.Header.Get("X-Github-Sso")
	if !strings.HasPrefix(sso, "required; url=") {
		return nil
	}

	url := sso[strings.IndexByte(sso, '=')+1:]
	return fmt.Errorf("You must authorize your token to access this organization:\n%s", url)
}

// ValidateSufficientOAuthScopes warns about insufficient OAuth scopes
func ValidateSufficientOAuthScopes(res *http.Response) error {
	if res.StatusCode != 404 && res.StatusCode != 403 {
		return nil
	}

	needScopes := newScopeSet(res.Header.Get("X-Accepted-Oauth-Scopes"))
	if len(needScopes) == 0 && isGistWrite(res.Request) {
		// compensate for a GitHub bug: gist APIs omit proper `X-Accepted-Oauth-Scopes` in responses
		needScopes = newScopeSet("gist")
	}

	haveScopes := newScopeSet(res.Header.Get("X-Oauth-Scopes"))
	if len(needScopes) == 0 || needScopes.Intersects(haveScopes) {
		return nil
	}

	return fmt.Errorf("Your access token may have insufficient scopes. Visit %s://%s/settings/tokens\n"+
		"to edit the 'hub' token and enable one of the following scopes: %s",
		res.Request.URL.Scheme,
		reverseNormalizeHost(res.Request.Host),
		needScopes)
}

func isGistWrite(req *http.Request) bool {
	if req.Method == "GET" {
		return false
	}
	path := strings.TrimPrefix(req.URL.Path, "/v3")
	return strings.HasPrefix(path, "/gists")
}

type scopeSet map[string]struct{}

func (s scopeSet) String() string {
	scopes := make([]string, 0, len(s))
	for scope := range s {
		scopes = append(scopes, scope)
	}
	sort.Sort(sort.StringSlice(scopes))
	return strings.Join(scopes, ", ")
}

func (s scopeSet) Intersects(other scopeSet) bool {
	for scope := range s {
		if _, found := other[scope]; found {
			return true
		}
	}
	return false
}

func newScopeSet(s string) scopeSet {
	scopes := scopeSet{}
	for _, s := range strings.SplitN(s, ",", -1) {
		if s = strings.TrimSpace(s); s != "" {
			scopes[s] = struct{}{}
		}
	}
	return scopes
}

func authTokenNote(num int) (string, error) {
	n := os.Getenv("USER")

	if n == "" {
		n = os.Getenv("USERNAME")
	}

	if n == "" {
		whoami := exec.Command("whoami")
		whoamiOut, err := whoami.Output()
		if err != nil {
			return "", err
		}
		n = strings.TrimSpace(string(whoamiOut))
	}

	h, err := os.Hostname()
	if err != nil {
		return "", err
	}

	if num > 1 {
		return fmt.Sprintf("hub for %s@%s %d", n, h, num), nil
	}

	return fmt.Sprintf("hub for %s@%s", n, h), nil
}

func perPage(limit, max int) int {
	if limit > 0 {
		limit = limit + (limit / 2)
		if limit < max {
			return limit
		}
	}
	return max
}

func addQuery(path string, params map[string]interface{}) string {
	if len(params) == 0 {
		return path
	}

	query := url.Values{}
	for key, value := range params {
		switch v := value.(type) {
		case string:
			query.Add(key, v)
		case nil:
			query.Add(key, "")
		case int:
			query.Add(key, fmt.Sprintf("%d", v))
		case bool:
			query.Add(key, fmt.Sprintf("%v", v))
		}
	}

	sep := "?"
	if strings.Contains(path, sep) {
		sep = "&"
	}
	return path + sep + query.Encode()
}<|MERGE_RESOLUTION|>--- conflicted
+++ resolved
@@ -47,14 +47,14 @@
 	cachedClient *simpleClient
 }
 
-<<<<<<< HEAD
+
 func SetUserAgent() {
 	if userAgent := os.Getenv("HUB_USERAGENT"); userAgent != "" {
 		UserAgent = userAgent
 	} else if userAgent, err := git.Config("hub.useragent"); err == nil {
 		UserAgent = userAgent
 	}
-=======
+
 type Gist struct {
 	Files       map[string]GistFile `json:"files"`
 	Description string              `json:"description,omitempty"`
@@ -68,7 +68,6 @@
 	Language string `json:"language,omitempty"`
 	Content  string `json:"content"`
 	RawUrl   string `json:"raw_url"`
->>>>>>> 33f92939
 }
 
 func (client *Client) FetchPullRequests(project *Project, filterParams map[string]interface{}, limit int, filter func(*PullRequest) bool) (pulls []PullRequest, err error) {
