package github

import (
	"bytes"
	"context"
	"crypto/md5"
	"encoding/json"
	"errors"
	"fmt"
	"io"
	"io/ioutil"
	"net"
	"net/http"
	"net/url"
	"os"
	"path"
	"path/filepath"
	"regexp"
	"sort"
	"strconv"
	"strings"
	"time"

	"github.com/github/hub/v2/ui"
	"github.com/github/hub/v2/utils"
	"golang.org/x/net/http/httpproxy"
)

const apiPayloadVersion = "application/vnd.github.v3+json;charset=utf-8"
const patchMediaType = "application/vnd.github.v3.patch;charset=utf-8"
const textMediaType = "text/plain;charset=utf-8"
const checksType = "application/vnd.github.antiope-preview+json;charset=utf-8"
const draftsType = "application/vnd.github.shadow-cat-preview+json;charset=utf-8"
const cacheVersion = 2

const (
	rateLimitRemainingHeader = "X-Ratelimit-Remaining"
	rateLimitResetHeader     = "X-Ratelimit-Reset"
)

var inspectHeaders = []string{
	"Authorization",
	"X-GitHub-OTP",
	"X-GitHub-SSO",
	"X-Oauth-Scopes",
	"X-Accepted-Oauth-Scopes",
	"X-Oauth-Client-Id",
	"X-GitHub-Enterprise-Version",
	"Location",
	"Link",
	"Accept",
}

type verboseTransport struct {
	Transport   *http.Transport
	Verbose     bool
	OverrideURL *url.URL
	Out         io.Writer
	Colorized   bool
}

func (t *verboseTransport) RoundTrip(req *http.Request) (resp *http.Response, err error) {
	if t.Verbose {
		t.dumpRequest(req)
	}

	if t.OverrideURL != nil {
		port := "80"
		if s := strings.Split(req.URL.Host, ":"); len(s) > 1 {
			port = s[1]
		}

		req = cloneRequest(req)
		req.Header.Set("X-Original-Scheme", req.URL.Scheme)
		req.Header.Set("X-Original-Port", port)
		req.Host = req.URL.Host
		req.URL.Scheme = t.OverrideURL.Scheme
		req.URL.Host = t.OverrideURL.Host
	}

	resp, err = t.Transport.RoundTrip(req)

	if err == nil && t.Verbose {
		t.dumpResponse(resp)
	}

	return
}

func (t *verboseTransport) dumpRequest(req *http.Request) {
	info := fmt.Sprintf("> %s %s://%s%s", req.Method, req.URL.Scheme, req.URL.Host, req.URL.RequestURI())
	t.verbosePrintln(info)
	t.dumpHeaders(req.Header, ">")
	if inspectableType(req.Header.Get("content-type")) {
		body := t.dumpBody(req.Body)
		if body != nil {
			// reset body since it's been read
			req.Body = body
		}
	}
}

func (t *verboseTransport) dumpResponse(resp *http.Response) {
	info := fmt.Sprintf("< HTTP %d", resp.StatusCode)
	t.verbosePrintln(info)
	t.dumpHeaders(resp.Header, "<")
	if inspectableType(resp.Header.Get("content-type")) {
		body := t.dumpBody(resp.Body)
		if body != nil {
			// reset body since it's been read
			resp.Body = body
		}
	}
}

func (t *verboseTransport) dumpHeaders(header http.Header, indent string) {
	for _, listed := range inspectHeaders {
		for name, vv := range header {
			if !strings.EqualFold(name, listed) {
				continue
			}
			for _, v := range vv {
				if v != "" {
					r := regexp.MustCompile("(?i)^(basic|token) (.+)")
					if r.MatchString(v) {
						v = r.ReplaceAllString(v, "$1 [REDACTED]")
					}

					info := fmt.Sprintf("%s %s: %s", indent, name, v)
					t.verbosePrintln(info)
				}
			}
		}
	}
}

func (t *verboseTransport) dumpBody(body io.ReadCloser) io.ReadCloser {
	if body == nil {
		return nil
	}

	defer body.Close()
	buf := new(bytes.Buffer)
	_, err := io.Copy(buf, body)
	utils.Check(err)

	if buf.Len() > 0 {
		t.verbosePrintln(buf.String())
	}

	return ioutil.NopCloser(buf)
}

func (t *verboseTransport) verbosePrintln(msg string) {
	if t.Colorized {
		msg = fmt.Sprintf("\033[36m%s\033[0m", msg)
	}

	fmt.Fprintln(t.Out, msg)
}

var jsonTypeRE = regexp.MustCompile(`[/+]json($|;)`)

func inspectableType(ct string) bool {
	return strings.HasPrefix(ct, "text/") || jsonTypeRE.MatchString(ct)
}

func newHTTPClient(testHost string, verbose bool, unixSocket string) *http.Client {
	var testURL *url.URL
	if testHost != "" {
		testURL, _ = url.Parse(testHost)
	}
	var httpTransport *http.Transport
	if unixSocket != "" {
		dialFunc := func(network, addr string) (net.Conn, error) {
			return net.Dial("unix", unixSocket)
		}
		dialContext := func(_ context.Context, _, _ string) (net.Conn, error) {
			return net.Dial("unix", unixSocket)
		}
		httpTransport = &http.Transport{
			DialContext:           dialContext,
			DialTLS:               dialFunc,
			ResponseHeaderTimeout: 30 * time.Second,
			ExpectContinueTimeout: 10 * time.Second,
			TLSHandshakeTimeout:   10 * time.Second,
		}
	} else {
		httpTransport = &http.Transport{
			Proxy: proxyFromEnvironment,
			DialContext: (&net.Dialer{
				Timeout:   30 * time.Second,
				KeepAlive: 30 * time.Second,
			}).DialContext,
			TLSHandshakeTimeout: 10 * time.Second,
		}
	}
	tr := &verboseTransport{
		Transport:   httpTransport,
		Verbose:     verbose,
		OverrideURL: testURL,
		Out:         ui.Stderr,
		Colorized:   ui.IsTerminal(os.Stderr),
	}

	return &http.Client{
		Transport:     tr,
		CheckRedirect: checkRedirect,
	}
}

func checkRedirect(req *http.Request, via []*http.Request) error {
	var recommendedCode int
	switch req.Response.StatusCode {
	case 301:
		recommendedCode = 308
	case 302:
		recommendedCode = 307
	}

	origMethod := via[len(via)-1].Method
	if recommendedCode != 0 && !strings.EqualFold(req.Method, origMethod) {
		return fmt.Errorf(
			"refusing to follow HTTP %d redirect for a %s request\n"+
				"Have your site admin use HTTP %d for this kind of redirect",
			req.Response.StatusCode, origMethod, recommendedCode)
	}

	// inherited from stdlib defaultCheckRedirect
	if len(via) >= 10 {
		return errors.New("stopped after 10 redirects")
	}
	return nil
}

func cloneRequest(req *http.Request) *http.Request {
	dup := new(http.Request)
	*dup = *req
	dup.URL, _ = url.Parse(req.URL.String())
	dup.Header = make(http.Header)
	for k, s := range req.Header {
		dup.Header[k] = s
	}
	return dup
}

var proxyFunc func(*url.URL) (*url.URL, error)

func proxyFromEnvironment(req *http.Request) (*url.URL, error) {
	if proxyFunc == nil {
		proxyFunc = httpproxy.FromEnvironment().ProxyFunc()
	}
	return proxyFunc(req.URL)
}

type simpleClient struct {
	httpClient     *http.Client
<<<<<<< HEAD
	extraHeader    func(r *http.Header)
	rootUrl        *url.URL
=======
	rootURL        *url.URL
>>>>>>> 6c63f562
	PrepareRequest func(*http.Request)
	CacheTTL       int
}

func (c *simpleClient) performRequest(method, path string, body io.Reader, configure func(*http.Request)) (*simpleResponse, error) {
	if path == "graphql" {
		// FIXME: This dirty workaround cancels out the "v3" portion of the
		// "/api/v3" prefix used for Enterprise. Find a better place for this.
		path = "../graphql"
	}
	url, err := url.Parse(path)
	if err == nil {
		url = c.rootURL.ResolveReference(url)
		return c.performRequestURL(method, url, body, configure)
	}
	return nil, err
}

func (c *simpleClient) performRequestURL(method string, url *url.URL, body io.Reader, configure func(*http.Request)) (res *simpleResponse, err error) {
	req, err := http.NewRequest(method, url.String(), body)
	if err != nil {
		return
	}
	if c.PrepareRequest != nil {
		c.PrepareRequest(req)
	}
	req.Header.Set("User-Agent", UserAgent)
	req.Header.Set("Accept", apiPayloadVersion)

	if c.extraHeader != nil {
		c.extraHeader(&req.Header)
	}

	if configure != nil {
		configure(req)
	}

	key := cacheKey(req)
	if cachedResponse := c.cacheRead(key, req); cachedResponse != nil {
		res = &simpleResponse{cachedResponse}
		return
	}

	httpResponse, err := c.httpClient.Do(req)
	if err != nil {
		return
	}

	c.cacheWrite(key, httpResponse)
	res = &simpleResponse{httpResponse}

	return
}

func isGraphQL(req *http.Request) bool {
	return req.URL.Path == "/graphql"
}

func canCache(req *http.Request) bool {
	return strings.EqualFold(req.Method, "GET") || isGraphQL(req)
}

func (c *simpleClient) cacheRead(key string, req *http.Request) (res *http.Response) {
	if c.CacheTTL > 0 && canCache(req) {
		f := cacheFile(key)
		cacheInfo, err := os.Stat(f)
		if err != nil {
			return
		}
		if time.Since(cacheInfo.ModTime()).Seconds() > float64(c.CacheTTL) {
			return
		}
		cf, err := os.Open(f)
		if err != nil {
			return
		}
		defer cf.Close()

		cb, err := ioutil.ReadAll(cf)
		if err != nil {
			return
		}
		parts := strings.SplitN(string(cb), "\r\n\r\n", 2)
		if len(parts) < 2 {
			return
		}

		res = &http.Response{
			Body:    ioutil.NopCloser(bytes.NewBufferString(parts[1])),
			Header:  http.Header{},
			Request: req,
		}
		headerLines := strings.Split(parts[0], "\r\n")
		if len(headerLines) < 1 {
			return
		}
		if proto := strings.SplitN(headerLines[0], " ", 3); len(proto) >= 3 {
			res.Proto = proto[0]
			res.Status = fmt.Sprintf("%s %s", proto[1], proto[2])
			if code, _ := strconv.Atoi(proto[1]); code > 0 {
				res.StatusCode = code
			}
		}
		for _, line := range headerLines[1:] {
			kv := strings.SplitN(line, ":", 2)
			if len(kv) >= 2 {
				res.Header.Add(kv[0], strings.TrimLeft(kv[1], " "))
			}
		}
	}
	return
}

func (c *simpleClient) cacheWrite(key string, res *http.Response) {
	if c.CacheTTL > 0 && canCache(res.Request) && res.StatusCode < 500 && res.StatusCode != 403 {
		bodyCopy := &bytes.Buffer{}
		bodyReplacement := readCloserCallback{
			Reader: io.TeeReader(res.Body, bodyCopy),
			Closer: res.Body,
			Callback: func() {
				f := cacheFile(key)
				err := os.MkdirAll(filepath.Dir(f), 0771)
				if err != nil {
					return
				}
				cf, err := os.OpenFile(f, os.O_WRONLY|os.O_CREATE|os.O_TRUNC, 0600)
				if err != nil {
					return
				}
				defer cf.Close()
				fmt.Fprintf(cf, "%s %s\r\n", res.Proto, res.Status)
				res.Header.Write(cf)
				fmt.Fprintf(cf, "\r\n")
				io.Copy(cf, bodyCopy)
			},
		}
		res.Body = &bodyReplacement
	}
}

type readCloserCallback struct {
	Callback func()
	Closer   io.Closer
	io.Reader
}

func (rc *readCloserCallback) Close() error {
	err := rc.Closer.Close()
	if err == nil {
		rc.Callback()
	}
	return err
}

func cacheKey(req *http.Request) string {
	path := strings.Replace(req.URL.EscapedPath(), "/", "-", -1)
	if len(path) > 1 {
		path = strings.TrimPrefix(path, "-")
	}
	host := req.Host
	if host == "" {
		host = req.URL.Host
	}
	hash := md5.New()
	fmt.Fprintf(hash, "%d:", cacheVersion)
	io.WriteString(hash, req.Header.Get("Accept"))
	io.WriteString(hash, req.Header.Get("Authorization"))
	queryParts := strings.Split(req.URL.RawQuery, "&")
	sort.Strings(queryParts)
	for _, q := range queryParts {
		fmt.Fprintf(hash, "%s&", q)
	}
	if isGraphQL(req) && req.Body != nil {
		if b, err := ioutil.ReadAll(req.Body); err == nil {
			req.Body = ioutil.NopCloser(bytes.NewBuffer(b))
			hash.Write(b)
		}
	}
	return fmt.Sprintf("%s/%s_%x", host, path, hash.Sum(nil))
}

func cacheFile(key string) string {
	return path.Join(os.TempDir(), "hub", "api", key)
}

func (c *simpleClient) jsonRequest(method, path string, body interface{}, configure func(*http.Request)) (*simpleResponse, error) {
	json, err := json.Marshal(body)
	if err != nil {
		return nil, err
	}
	buf := bytes.NewBuffer(json)

	return c.performRequest(method, path, buf, func(req *http.Request) {
		req.Header.Set("Content-Type", "application/json; charset=utf-8")
		if configure != nil {
			configure(req)
		}
	})
}

func (c *simpleClient) Get(path string) (*simpleResponse, error) {
	return c.performRequest("GET", path, nil, nil)
}

func (c *simpleClient) GetFile(path string, mimeType string) (*simpleResponse, error) {
	return c.performRequest("GET", path, nil, func(req *http.Request) {
		req.Header.Set("Accept", mimeType)
	})
}

func (c *simpleClient) Delete(path string) (*simpleResponse, error) {
	return c.performRequest("DELETE", path, nil, nil)
}

func (c *simpleClient) PostJSON(path string, payload interface{}) (*simpleResponse, error) {
	return c.jsonRequest("POST", path, payload, nil)
}

func (c *simpleClient) PostJSONPreview(path string, payload interface{}, mimeType string) (*simpleResponse, error) {
	return c.jsonRequest("POST", path, payload, func(req *http.Request) {
		req.Header.Set("Accept", mimeType)
	})
}

func (c *simpleClient) PatchJSON(path string, payload interface{}) (*simpleResponse, error) {
	return c.jsonRequest("PATCH", path, payload, nil)
}

func (c *simpleClient) PostFile(path string, contents io.Reader, fileSize int64) (*simpleResponse, error) {
	return c.performRequest("POST", path, contents, func(req *http.Request) {
		if fileSize > 0 {
			req.ContentLength = fileSize
		}
		req.Header.Set("Content-Type", "application/octet-stream")
	})
}

type simpleResponse struct {
	*http.Response
}

type errorInfo struct {
	Message  string       `json:"message"`
	Errors   []fieldError `json:"errors"`
	Response *http.Response
}
type errorInfoSimple struct {
	Message string   `json:"message"`
	Errors  []string `json:"errors"`
}
type fieldError struct {
	Resource string `json:"resource"`
	Message  string `json:"message"`
	Code     string `json:"code"`
	Field    string `json:"field"`
}

func (e *errorInfo) Error() string {
	return e.Message
}

func (res *simpleResponse) Unmarshal(dest interface{}) (err error) {
	defer res.Body.Close()

	body, err := ioutil.ReadAll(res.Body)
	if err != nil {
		return
	}

	return json.Unmarshal(body, dest)
}

func (res *simpleResponse) ErrorInfo() (msg *errorInfo, err error) {
	defer res.Body.Close()

	body, err := ioutil.ReadAll(res.Body)
	if err != nil {
		return
	}

	msg = &errorInfo{}
	err = json.Unmarshal(body, msg)
	if err != nil {
		msgSimple := &errorInfoSimple{}
		if err = json.Unmarshal(body, msgSimple); err == nil {
			msg.Message = msgSimple.Message
			for _, errMsg := range msgSimple.Errors {
				msg.Errors = append(msg.Errors, fieldError{
					Code:    "custom",
					Message: errMsg,
				})
			}
		}
	}
	if err == nil {
		msg.Response = res.Response
	}

	return
}

func (res *simpleResponse) Link(name string) string {
	linkVal := res.Header.Get("Link")
	re := regexp.MustCompile(`<([^>]+)>; rel="([^"]+)"`)
	for _, match := range re.FindAllStringSubmatch(linkVal, -1) {
		if match[2] == name {
			return match[1]
		}
	}
	return ""
}

func (res *simpleResponse) RateLimitRemaining() int {
	if v := res.Header.Get(rateLimitRemainingHeader); len(v) > 0 {
		if num, err := strconv.Atoi(v); err == nil {
			return num
		}
	}
	return -1
}

func (res *simpleResponse) RateLimitReset() int {
	if v := res.Header.Get(rateLimitResetHeader); len(v) > 0 {
		if ts, err := strconv.Atoi(v); err == nil {
			return ts
		}
	}
	return -1
}<|MERGE_RESOLUTION|>--- conflicted
+++ resolved
@@ -255,12 +255,8 @@
 
 type simpleClient struct {
 	httpClient     *http.Client
-<<<<<<< HEAD
 	extraHeader    func(r *http.Header)
 	rootUrl        *url.URL
-=======
-	rootURL        *url.URL
->>>>>>> 6c63f562
 	PrepareRequest func(*http.Request)
 	CacheTTL       int
 }
