--- conflicted
+++ resolved
@@ -52,8 +52,7 @@
     When I successfully run `hub sync`
     Then the stderr should contain exactly:
       """
-<<<<<<< HEAD
-      warning: `feature' was deleted on origin, but appears not merged into master\n
+      warning: 'feature' was deleted on origin, but appears not merged into 'master'\n
       """
   
   Scenario: Deletes local branch whose upstream was deleted but not merged to master when --delete-all --yes was provided
@@ -71,8 +70,4 @@
     And I type "yes"
     Then the exit status should be 0
     Then the output should contain "Really delete branch 'feature'? (yes/N)"
-    Then the output should contain "Deleted branch feature"
-=======
-      warning: 'feature' was deleted on origin, but appears not merged into 'master'\n
-      """
->>>>>>> d5dc5366
+    Then the output should contain "Deleted branch feature"