Feature: hub pull-request
  Background:
    Given I am in "git://github.com/mislav/coral.git" git repo
    And I am "mislav" on github.com with OAuth token "OTOKEN"
    And the git commit editor is "vim"

  Scenario: Detached HEAD
    Given I am in detached HEAD
    When I run `hub pull-request`
    Then the stderr should contain "Aborted: not currently on any branch.\n"
    And the exit status should be 1

  Scenario: Non-GitHub repo
    Given the "origin" remote has url "mygh:Manganeez/repo.git"
    When I run `hub pull-request`
    Then the stderr should contain "Aborted: the origin remote doesn't point to a GitHub repository.\n"
    And the exit status should be 1

  Scenario: Create pull request respecting "insteadOf" configuration
    Given the "origin" remote has url "mygh:Manganeez/repo.git"
    When I successfully run `git config url."git@github.com:".insteadOf mygh:`
    Given the GitHub API server:
      """
      post('/repos/Manganeez/repo/pulls') {
        assert :base  => 'master',
               :head  => 'Manganeez:master',
               :title => 'here we go'
        json :html_url => "https://github.com/Manganeez/repo/pull/12"
      }
      """
    When I successfully run `hub pull-request -m "here we go"`
    Then the output should contain exactly "https://github.com/Manganeez/repo/pull/12\n"

  Scenario: With Unicode characters
    Given the GitHub API server:
      """
      post('/repos/mislav/coral/pulls') {
        halt 400 if request.content_charset != 'utf-8'
        assert :title => 'ăéñøü'
        json :html_url => "the://url"
      }
      """
    When I successfully run `hub pull-request -m ăéñøü`
    Then the output should contain exactly "the://url\n"

<<<<<<< HEAD
=======
  Scenario: Deprecated title argument
    Given the GitHub API server:
      """
      post('/repos/mislav/coral/pulls') {
        halt 422 if params[:title] != 'mytitle'
        json :html_url => "the://url"
      }
      """
    When I successfully run `hub pull-request mytitle`
    Then the stderr should contain exactly:
      """
      hub: Specifying pull request title without a flag is deprecated.
      Please use one of `-m' or `-F' options.\n
      """
    And the stdout should contain exactly "the://url\n"

  Scenario: Deprecated title argument can't start with a dash
    When I run `hub pull-request -help`
    Then the stderr should contain "invalid argument: -help\n"
    And the exit status should be 1

>>>>>>> 8150ddb8
  Scenario: Non-existing base
    Given the GitHub API server:
      """
      post('/repos/origin/coral/pulls') { 404 }
      """
    When I run `hub pull-request -b origin:master -m here`
    Then the exit status should be 1
    Then the stderr should contain:
      """
      Error creating pull request: Not Found (HTTP 404)
      Are you sure that github.com/origin/coral exists?
      """

  Scenario: Supplies User-Agent string to API calls
    Given the GitHub API server:
      """
      post('/repos/mislav/coral/pulls') {
        halt 400 unless request.user_agent.include?('Hub')
        json :html_url => "the://url"
      }
      """
    When I successfully run `hub pull-request -m useragent`
    Then the output should contain exactly "the://url\n"

  Scenario: Text editor adds title and body
    Given the text editor adds:
      """
      This title comes from vim!

      This body as well.
      """
    Given the GitHub API server:
      """
      post('/repos/mislav/coral/pulls') {
        assert :title => 'This title comes from vim!',
               :body  => 'This body as well.'
        json :html_url => "https://github.com/mislav/coral/pull/12"
      }
      """
    When I successfully run `hub pull-request`
    Then the output should contain exactly "https://github.com/mislav/coral/pull/12\n"
    And the file ".git/PULLREQ_EDITMSG" should not exist

  Scenario: Text editor adds title and body with multiple lines
    Given the text editor adds:
      """


      This title is on the third line


      This body


      has multiple
      lines.

      """
    Given the GitHub API server:
      """
      post('/repos/mislav/coral/pulls') {
        assert :title => 'This title is on the third line',
               :body  => "This body\n\n\nhas multiple\nlines."
        json :html_url => "https://github.com/mislav/coral/pull/12"
      }
      """
    When I successfully run `hub pull-request`
    Then the output should contain exactly "https://github.com/mislav/coral/pull/12\n"
    And the file ".git/PULLREQ_EDITMSG" should not exist

  Scenario: Failed pull request preserves previous message
    Given the text editor adds:
      """
      This title will fail
      """
    Given the GitHub API server:
      """
      post('/repos/mislav/coral/pulls') {
        halt 422 if params[:title].include?("fail")
        assert :body => "This title will fail",
               :title => "But this title will prevail"
        json :html_url => "https://github.com/mislav/coral/pull/12"
      }
      """
    When I run `hub pull-request`
    Then the exit status should be 1
    And the stderr should contain exactly:
      """
      Error creating pull request: Unprocessable Entity (HTTP 422)\n
      """
    Given the text editor adds:
      """
      But this title will prevail
      """
    When I successfully run `hub pull-request`
    Then the file ".git/PULLREQ_EDITMSG" should not exist

  Scenario: Text editor fails
    Given the text editor exits with error status
    And an empty file named ".git/PULLREQ_EDITMSG"
    When I run `hub pull-request`
    Then the stderr should contain "error using text editor for pull request message"
    And the exit status should be 1
    And the file ".git/PULLREQ_EDITMSG" should not exist

  Scenario: Title and body from file
    Given the GitHub API server:
      """
      post('/repos/mislav/coral/pulls') {
        assert :title => 'Title from file',
               :body  => "Body from file as well.\n\nMultiline, even!"
        json :html_url => "https://github.com/mislav/coral/pull/12"
      }
      """
    And a file named "pullreq-msg" with:
      """
      Title from file

      Body from file as well.

      Multiline, even!
      """
    When I successfully run `hub pull-request -F pullreq-msg`
    Then the output should contain exactly "https://github.com/mislav/coral/pull/12\n"
    And the file ".git/PULLREQ_EDITMSG" should not exist

  Scenario: Title and body from stdin
    Given the GitHub API server:
      """
      post('/repos/mislav/coral/pulls') {
        assert :title => 'Unix piping is great',
               :body  => 'Just look at this'
        json :html_url => "https://github.com/mislav/coral/pull/12"
      }
      """
    When I run `hub pull-request -F -` interactively
    And I pass in:
      """
      Unix piping is great

      Just look at this
      """
    Then the output should contain exactly "https://github.com/mislav/coral/pull/12\n"
    And the exit status should be 0
    And the file ".git/PULLREQ_EDITMSG" should not exist

  Scenario: Title and body from command-line argument
    Given the GitHub API server:
      """
      post('/repos/mislav/coral/pulls') {
        assert :title => 'I am just a pull',
               :body  => 'A little pull'
        json :html_url => "https://github.com/mislav/coral/pull/12"
      }
      """
    When I successfully run `hub pull-request -m "I am just a pull\n\nA little pull"`
    Then the output should contain exactly "https://github.com/mislav/coral/pull/12\n"
    And the file ".git/PULLREQ_EDITMSG" should not exist

  Scenario: Error when implicit head is the same as base
    Given I am on the "master" branch with upstream "origin/master"
    When I run `hub pull-request`
    Then the stderr should contain exactly:
      """
      Aborted: head branch is the same as base ("master")
      (use `-h <branch>` to specify an explicit pull request head)\n
      """

  Scenario: Explicit head
    Given I am on the "master" branch
    Given the GitHub API server:
      """
      post('/repos/mislav/coral/pulls') {
        assert :head => 'mislav:feature'
        json :html_url => "the://url"
      }
      """
    When I successfully run `hub pull-request -h feature -m message`
    Then the output should contain exactly "the://url\n"

  Scenario: Explicit head with owner
    Given I am on the "master" branch
    Given the GitHub API server:
      """
      post('/repos/mislav/coral/pulls') {
        assert :head => 'mojombo:feature'
        json :html_url => "the://url"
      }
      """
    When I successfully run `hub pull-request -h mojombo:feature -m message`
    Then the output should contain exactly "the://url\n"

  Scenario: Explicit base
    Given I am on the "feature" branch
    Given the GitHub API server:
      """
      post('/repos/mislav/coral/pulls') {
        assert :base => 'develop'
        json :html_url => "the://url"
      }
      """
    When I successfully run `hub pull-request -b develop -m message`
    Then the output should contain exactly "the://url\n"

  Scenario: Implicit base by detecting main branch
    Given the default branch for "origin" is "develop"
    And I am on the "master" branch
    Given the GitHub API server:
      """
      post('/repos/mislav/coral/pulls') {
        assert :base => 'develop',
               :head => 'mislav:master'
        json :html_url => "the://url"
      }
      """
    When I successfully run `hub pull-request -m message`
    Then the output should contain exactly "the://url\n"

  Scenario: Explicit base with owner
    Given I am on the "master" branch
    Given the GitHub API server:
      """
      post('/repos/mojombo/coral/pulls') {
        assert :base => 'develop'
        json :html_url => "the://url"
      }
      """
    When I successfully run `hub pull-request -b mojombo:develop -m message`
    Then the output should contain exactly "the://url\n"

  Scenario: Explicit base with owner and repo name
    Given I am on the "master" branch
    Given the GitHub API server:
      """
      post('/repos/mojombo/coralify/pulls') {
        assert :base => 'develop'
        json :html_url => "the://url"
      }
      """
    When I successfully run `hub pull-request -b mojombo/coralify:develop -m message`
    Then the output should contain exactly "the://url\n"

  Scenario: Error when there are unpushed commits
    Given I am on the "feature" branch with upstream "origin/feature"
    When I make 2 commits
    And I run `hub pull-request`
    Then the stderr should contain exactly:
      """
      Aborted: 2 commits are not yet pushed to origin/feature
      (use `-f` to force submit a pull request anyway)\n
      """

  Scenario: Ignore unpushed commits with `-f`
    Given I am on the "feature" branch with upstream "origin/feature"
    Given the GitHub API server:
      """
      post('/repos/mislav/coral/pulls') {
        assert :head => 'mislav:feature'
        json :html_url => "the://url"
      }
      """
    When I make 2 commits
    And I successfully run `hub pull-request -f -m message`
    Then the output should contain exactly "the://url\n"

  Scenario: Pull request fails on the server
    Given I am on the "feature" branch with upstream "origin/feature"
    Given the GitHub API server:
      """
      post('/repos/mislav/coral/pulls') {
        status 422
        json(:message => "I haz fail!")
      }
      """
    When I run `hub pull-request -m message`
    Then the stderr should contain exactly:
      """
      Error creating pull request: Unprocessable Entity (HTTP 422)
      I haz fail!\n
      """

  Scenario: Convert issue to pull request
    Given I am on the "feature" branch with upstream "origin/feature"
    Given the GitHub API server:
      """
      post('/repos/mislav/coral/pulls') {
        assert :issue => '92'
        json :html_url => "https://github.com/mislav/coral/pull/92"
      }
      """
    When I successfully run `hub pull-request -i 92`
    Then the output should contain exactly:
      """
      https://github.com/mislav/coral/pull/92
      Warning: Issue to pull request conversion is deprecated and might not work in the future.\n
      """

  Scenario: Convert issue URL to pull request
    Given I am on the "feature" branch with upstream "origin/feature"
    Given the GitHub API server:
      """
      post('/repos/mislav/coral/pulls') {
        assert :issue => '92'
        json :html_url => "https://github.com/mislav/coral/pull/92"
      }
      """
    When I successfully run `hub pull-request https://github.com/mislav/coral/issues/92`
    Then the output should contain exactly:
      """
      https://github.com/mislav/coral/pull/92
      Warning: Issue to pull request conversion is deprecated and might not work in the future.\n
      """

  Scenario: Enterprise host
    Given the "origin" remote has url "git@git.my.org:mislav/coral.git"
    And I am "mislav" on git.my.org with OAuth token "FITOKEN"
    And "git.my.org" is a whitelisted Enterprise host
    Given the GitHub API server:
      """
      post('/api/v3/repos/mislav/coral/pulls') {
        json :html_url => "the://url"
      }
      """
    When I successfully run `hub pull-request -m enterprisey`
    Then the output should contain exactly "the://url\n"

  Scenario: Create pull request from branch on the same remote
    Given the "origin" remote has url "git://github.com/github/coral.git"
    And the "mislav" remote has url "git://github.com/mislav/coral.git"
    And I am on the "feature" branch pushed to "origin/feature"
    Given the GitHub API server:
      """
      post('/repos/github/coral/pulls') {
        assert :base  => 'master',
               :head  => 'github:feature',
               :title => 'hereyougo'
        json :html_url => "the://url"
      }
      """
    When I successfully run `hub pull-request -m hereyougo`
    Then the output should contain exactly "the://url\n"

  Scenario: Create pull request from branch on the personal fork
    Given the "origin" remote has url "git://github.com/github/coral.git"
    And the "doge" remote has url "git://github.com/mislav/coral.git"
    And I am on the "feature" branch pushed to "doge/feature"
    Given the GitHub API server:
      """
      post('/repos/github/coral/pulls') {
        assert :base  => 'master',
               :head  => 'mislav:feature',
               :title => 'hereyougo'
        json :html_url => "the://url"
      }
      """
    When I successfully run `hub pull-request -m hereyougo`
    Then the output should contain exactly "the://url\n"

  Scenario: Create pull request to "upstream" remote
    Given the "upstream" remote has url "git://github.com/github/coral.git"
    And I am on the "master" branch pushed to "origin/master"
    Given the GitHub API server:
      """
      post('/repos/github/coral/pulls') {
        assert :base  => 'master',
               :head  => 'mislav:master',
               :title => 'hereyougo'
        json :html_url => "the://url"
      }
      """
    When I successfully run `hub pull-request -m hereyougo`
    Then the output should contain exactly "the://url\n"

  Scenario: Open pull request in web browser
    Given the GitHub API server:
      """
      post('/repos/mislav/coral/pulls') {
        json :html_url => "the://url"
      }
      """
    When I successfully run `hub pull-request -o -m hereyougo`
    Then "open the://url" should be run<|MERGE_RESOLUTION|>--- conflicted
+++ resolved
@@ -43,30 +43,11 @@
     When I successfully run `hub pull-request -m ăéñøü`
     Then the output should contain exactly "the://url\n"
 
-<<<<<<< HEAD
-=======
-  Scenario: Deprecated title argument
-    Given the GitHub API server:
-      """
-      post('/repos/mislav/coral/pulls') {
-        halt 422 if params[:title] != 'mytitle'
-        json :html_url => "the://url"
-      }
-      """
-    When I successfully run `hub pull-request mytitle`
-    Then the stderr should contain exactly:
-      """
-      hub: Specifying pull request title without a flag is deprecated.
-      Please use one of `-m' or `-F' options.\n
-      """
-    And the stdout should contain exactly "the://url\n"
-
   Scenario: Deprecated title argument can't start with a dash
     When I run `hub pull-request -help`
     Then the stderr should contain "invalid argument: -help\n"
     And the exit status should be 1
 
->>>>>>> 8150ddb8
   Scenario: Non-existing base
     Given the GitHub API server:
       """
