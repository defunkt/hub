package commands

import (
	"fmt"
	"os"
	"strconv"
	"strings"
	"time"

	"github.com/github/hub/git"
	"github.com/github/hub/github"
	"github.com/github/hub/ui"
	"github.com/github/hub/utils"
)

var (
	cmdIssue = &Command{
		Run: listIssues,
		Usage: `
<<<<<<< HEAD
issue [-a <ASSIGNEE>] [-c <CREATOR>] [-@ <USER] [-s <STATE>] [-f <FORMAT>] [-M <MILESTONE>] [-l <LABELS>] [-t <TIME>]
issue create [-oc] [-m <MESSAGE>|-F <FILE>] [-a <USERS>] [-M <MILESTONE>] [-l <LABELS>]
=======
issue [-a <ASSIGNEE>] [-c <CREATOR>] [-@ <USER] [-s <STATE>] [-f <FORMAT>] [-M <MILESTONE>] [-l <LABELS>] [-d <DATE>] [-o <SORT_KEY> [-^]]
issue create [-o] [-m <MESSAGE>|-F <FILE>] [-a <USERS>] [-M <MILESTONE>] [-l <LABELS>]
>>>>>>> 245e7676
`,
		Long: `Manage GitHub issues for the current project.

## Commands:

With no arguments, show a list of open issues.

	* _create_:
		Open an issue in the current project.

## Options:
	-a, --assignee <ASSIGNEE>
		Display only issues assigned to <ASSIGNEE>.

		When opening an issue, this can be a comma-separated list of people to
		assign to the new issue.

	-c, --creator <CREATOR>
		Display only issues created by <CREATOR>.

	-@, --mentioned <USER>
		Display only issues mentioning <USER>.

	-s, --state <STATE>
		Display issues with state <STATE> (default: "open").

	-f, --format <FORMAT>
		Pretty print the contents of the issues using format <FORMAT> (default:
		"%sC%>(8)%i%Creset  %t%  l%n"). See the "PRETTY FORMATS" section of the
		git-log manual for some additional details on how placeholders are used in
		format. The available placeholders for issues are:

		%I: issue number

		%i: issue number prefixed with "#"

		%U: the URL of this issue

		%S: state (i.e. "open", "closed")

		%sC: set color to red or green, depending on issue state.

		%t: title

		%l: colored labels

		%L: raw, comma-separated labels

		%b: body

		%au: login name of author

		%as: comma-separated list of assignees

		%Mn: milestone number

		%Mt: milestone title

		%NC: number of comments

		%Nc: number of comments wrapped in parentheses, or blank string if zero.

		%cD: created date-only (no time of day)

		%cr: created date, relative

		%ct: created date, UNIX timestamp

		%cI: created date, ISO 8601 format

		%uD: updated date-only (no time of day)

		%ur: updated date, relative

		%ut: updated date, UNIX timestamp

		%uI: updated date, ISO 8601 format

	-m, --message <MESSAGE>
		Use the first line of <MESSAGE> as issue title, and the rest as issue description.

	-F, --file <FILE>
		Read the issue title and description from <FILE>.

	-e, --edit
		Further edit the contents of <FILE> in a text editor before submitting.

	-o, --browse
		Open the new issue in a web browser.

	-c, --copy
		Put the URL of the new issue to clipboard instead of printing it.

	-M, --milestone <ID>
		Display only issues for a GitHub milestone with id <ID>.

		When opening an issue, add this issue to a GitHub milestone with id <ID>.

	-l, --labels <LABELS>
		Display only issues with certain labels.

		When opening an issue, add a comma-separated list of labels to this issue.

	-d, --since <DATE>
		Display only issues updated on or after <DATE> in ISO 8601 format.

	-o, --sort <SORT_KEY>
		Sort displayed issues by "created" (default), "updated" or "comments".

	-^ --sort-ascending
		Sort by ascending dates instead of descending.
`,
	}

	cmdCreateIssue = &Command{
		Key:   "create",
		Run:   createIssue,
		Usage: "issue create [-o] [-m <MESSAGE>|-F <FILE>] [-a <USERS>] [-M <MILESTONE>] [-l <LABELS>]",
		Long:  "Open an issue in the current project.",
	}

	flagIssueAssignee,
	flagIssueState,
	flagIssueFormat,
	flagIssueMessage,
	flagIssueMilestoneFilter,
	flagIssueCreator,
	flagIssueMentioned,
	flagIssueLabelsFilter,
	flagIssueSince,
	flagIssueSort,
	flagIssueFile string

	flagIssueEdit,
<<<<<<< HEAD
	flagIssueCopy,
	flagIssueBrowse bool
=======
	flagIssueBrowse,
	flagIssueSortAscending bool
>>>>>>> 245e7676

	flagIssueMilestone uint64

	flagIssueAssignees,
	flagIssueLabels listFlag
)

func init() {
	cmdCreateIssue.Flag.StringVarP(&flagIssueMessage, "message", "m", "", "MESSAGE")
	cmdCreateIssue.Flag.StringVarP(&flagIssueFile, "file", "F", "", "FILE")
	cmdCreateIssue.Flag.Uint64VarP(&flagIssueMilestone, "milestone", "M", 0, "MILESTONE")
	cmdCreateIssue.Flag.VarP(&flagIssueLabels, "label", "l", "LABEL")
	cmdCreateIssue.Flag.VarP(&flagIssueAssignees, "assign", "a", "ASSIGNEE")
	cmdCreateIssue.Flag.BoolVarP(&flagIssueBrowse, "browse", "o", false, "BROWSE")
	cmdCreateIssue.Flag.BoolVarP(&flagIssueCopy, "copy", "c", false, "COPY")
	cmdCreateIssue.Flag.BoolVarP(&flagIssueEdit, "edit", "e", false, "EDIT")

	cmdIssue.Flag.StringVarP(&flagIssueAssignee, "assignee", "a", "", "ASSIGNEE")
	cmdIssue.Flag.StringVarP(&flagIssueState, "state", "s", "", "STATE")
	cmdIssue.Flag.StringVarP(&flagIssueFormat, "format", "f", "%sC%>(8)%i%Creset  %t%  l%n", "FORMAT")
	cmdIssue.Flag.StringVarP(&flagIssueMilestoneFilter, "milestone", "M", "", "MILESTONE")
	cmdIssue.Flag.StringVarP(&flagIssueCreator, "creator", "c", "", "CREATOR")
	cmdIssue.Flag.StringVarP(&flagIssueMentioned, "mentioned", "@", "", "USER")
	cmdIssue.Flag.StringVarP(&flagIssueLabelsFilter, "labels", "l", "", "LABELS")
	cmdIssue.Flag.StringVarP(&flagIssueSince, "since", "d", "", "DATE")
	cmdIssue.Flag.StringVarP(&flagIssueSort, "sort", "o", "created", "SORT_KEY")
	cmdIssue.Flag.BoolVarP(&flagIssueSortAscending, "sort-ascending", "^", false, "SORT_KEY")

	cmdIssue.Use(cmdCreateIssue)
	CmdRunner.Use(cmdIssue)
}

func listIssues(cmd *Command, args *Args) {
	localRepo, err := github.LocalRepo()
	utils.Check(err)

	project, err := localRepo.MainProject()
	utils.Check(err)

	gh := github.NewClient(project.Host)

	if args.Noop {
		ui.Printf("Would request list of issues for %s\n", project)
	} else {
		flagFilters := map[string]string{
			"state":     flagIssueState,
			"assignee":  flagIssueAssignee,
			"milestone": flagIssueMilestoneFilter,
			"creator":   flagIssueCreator,
			"mentioned": flagIssueMentioned,
			"labels":    flagIssueLabelsFilter,
			"sort":      flagIssueSort,
		}
		filters := map[string]interface{}{}
		for flag, filter := range flagFilters {
			if cmd.FlagPassed(flag) {
				filters[flag] = filter
			}
		}

		if flagIssueSortAscending {
			filters["direction"] = "asc"
		}

		if cmd.FlagPassed("since") {
			if sinceTime, err := time.ParseInLocation("2006-01-02", flagIssueSince, time.Local); err == nil {
				filters["since"] = sinceTime.Format(time.RFC3339)
			} else {
				filters["since"] = flagIssueSince
			}
		}

		issues, err := gh.FetchIssues(project, filters)
		utils.Check(err)

		maxNumWidth := 0
		for _, issue := range issues {
			if numWidth := len(strconv.Itoa(issue.Number)); numWidth > maxNumWidth {
				maxNumWidth = numWidth
			}
		}

		colorize := ui.IsTerminal(os.Stdout)
		for _, issue := range issues {
			if issue.PullRequest != nil {
				continue
			}

			ui.Printf(formatIssue(issue, flagIssueFormat, colorize))
		}
	}

	args.NoForward()
}

func formatIssue(issue github.Issue, format string, colorize bool) string {
	var stateColorSwitch string
	if colorize {
		issueColor := 32
		if issue.State == "closed" {
			issueColor = 31
		}
		stateColorSwitch = fmt.Sprintf("\033[%dm", issueColor)
	}

	var labelStrings []string
	var rawLabels []string
	for _, label := range issue.Labels {
		if !colorize {
			labelStrings = append(labelStrings, fmt.Sprintf(" %s ", label.Name))
			continue
		}
		color, err := utils.NewColor(label.Color)
		if err != nil {
			utils.Check(err)
		}

		textColor := 16
		if color.Brightness() < 0.65 {
			textColor = 15
		}

		labelStrings = append(labelStrings, fmt.Sprintf("\033[38;5;%d;48;2;%d;%d;%dm %s \033[m", textColor, color.Red, color.Green, color.Blue, label.Name))
		rawLabels = append(rawLabels, label.Name)
	}

	var assignees []string
	for _, assignee := range issue.Assignees {
		assignees = append(assignees, assignee.Login)
	}

	var milestoneNumber, milestoneTitle string
	if issue.Milestone != nil {
		milestoneNumber = fmt.Sprintf("%d", issue.Milestone.Number)
		milestoneTitle = issue.Milestone.Title
	}

	var numCommentsWrapped string
	numComments := fmt.Sprintf("%d", issue.Comments)
	if issue.Comments > 0 {
		numCommentsWrapped = fmt.Sprintf("(%d)", issue.Comments)
	}

	var createdDate, createdAtISO8601, createdAtUnix, createdAtRelative,
		updatedDate, updatedAtISO8601, updatedAtUnix, updatedAtRelative string
	if !issue.CreatedAt.IsZero() {
		createdDate = issue.CreatedAt.Format("02 Jan 2006")
		createdAtISO8601 = issue.CreatedAt.Format(time.RFC3339)
		createdAtUnix = fmt.Sprintf("%d", issue.CreatedAt.Unix())
		createdAtRelative = utils.TimeAgo(issue.CreatedAt)
	}
	if !issue.UpdatedAt.IsZero() {
		updatedDate = issue.UpdatedAt.Format("02 Jan 2006")
		updatedAtISO8601 = issue.UpdatedAt.Format(time.RFC3339)
		updatedAtUnix = fmt.Sprintf("%d", issue.UpdatedAt.Unix())
		updatedAtRelative = utils.TimeAgo(issue.UpdatedAt)
	}

	placeholders := map[string]string{
		"I":  fmt.Sprintf("%d", issue.Number),
		"i":  fmt.Sprintf("#%d", issue.Number),
		"U":  issue.HtmlUrl,
		"S":  issue.State,
		"sC": stateColorSwitch,
		"t":  issue.Title,
		"l":  strings.Join(labelStrings, " "),
		"L":  strings.Join(rawLabels, ", "),
		"b":  issue.Body,
		"au": issue.User.Login,
		"as": strings.Join(assignees, ", "),
		"Mn": milestoneNumber,
		"Mt": milestoneTitle,
		"NC": numComments,
		"Nc": numCommentsWrapped,
		"cD": createdDate,
		"cI": createdAtISO8601,
		"ct": createdAtUnix,
		"cr": createdAtRelative,
		"uD": updatedDate,
		"uI": updatedAtISO8601,
		"ut": updatedAtUnix,
		"ur": updatedAtRelative,
	}

	return ui.Expand(format, placeholders, colorize)
}

func createIssue(cmd *Command, args *Args) {
	localRepo, err := github.LocalRepo()
	utils.Check(err)

	project, err := localRepo.MainProject()
	utils.Check(err)

	gh := github.NewClient(project.Host)

	var title string
	var body string
	var editor *github.Editor

	if cmd.FlagPassed("message") {
		title, body = readMsg(flagIssueMessage)
	} else if cmd.FlagPassed("file") {
		title, body, editor, err = readMsgFromFile(flagIssueFile, flagIssueEdit, "ISSUE", "issue")
		utils.Check(err)
	} else {
		cs := git.CommentChar()
		message := strings.Replace(fmt.Sprintf(`
# Creating an issue for %s
#
# Write a message for this issue. The first block of
# text is the title and the rest is the description.
`, project), "#", cs, -1)

		if template := github.GetIssueTemplate(); template != "" {
			message = template + "\n" + message
		}

		editor, err := github.NewEditor("ISSUE", "issue", message)
		utils.Check(err)

		title, body, err = editor.EditTitleAndBody()
		utils.Check(err)
	}

	if editor != nil {
		defer editor.DeleteFile()
	}

	if title == "" {
		utils.Check(fmt.Errorf("Aborting creation due to empty issue title"))
	}

	params := map[string]interface{}{
		"title": title,
		"body":  body,
	}

	if len(flagIssueLabels) > 0 {
		params["labels"] = flagIssueLabels
	}

	if len(flagIssueAssignees) > 0 {
		params["assignees"] = flagIssueAssignees
	}

	if flagIssueMilestone > 0 {
		params["milestone"] = flagIssueMilestone
	}

	args.NoForward()
	if args.Noop {
		ui.Printf("Would create issue `%s' for %s\n", params["title"], project)
	} else {
		issue, err := gh.CreateIssue(project, params)
		utils.Check(err)

		printBrowseOrCopy(args, issue.HtmlUrl, flagIssueBrowse, flagIssueCopy)
	}
}<|MERGE_RESOLUTION|>--- conflicted
+++ resolved
@@ -17,13 +17,8 @@
 	cmdIssue = &Command{
 		Run: listIssues,
 		Usage: `
-<<<<<<< HEAD
-issue [-a <ASSIGNEE>] [-c <CREATOR>] [-@ <USER] [-s <STATE>] [-f <FORMAT>] [-M <MILESTONE>] [-l <LABELS>] [-t <TIME>]
+issue [-a <ASSIGNEE>] [-c <CREATOR>] [-@ <USER] [-s <STATE>] [-f <FORMAT>] [-M <MILESTONE>] [-l <LABELS>] [-d <DATE>] [-o <SORT_KEY> [-^]]
 issue create [-oc] [-m <MESSAGE>|-F <FILE>] [-a <USERS>] [-M <MILESTONE>] [-l <LABELS>]
-=======
-issue [-a <ASSIGNEE>] [-c <CREATOR>] [-@ <USER] [-s <STATE>] [-f <FORMAT>] [-M <MILESTONE>] [-l <LABELS>] [-d <DATE>] [-o <SORT_KEY> [-^]]
-issue create [-o] [-m <MESSAGE>|-F <FILE>] [-a <USERS>] [-M <MILESTONE>] [-l <LABELS>]
->>>>>>> 245e7676
 `,
 		Long: `Manage GitHub issues for the current project.
 
@@ -158,13 +153,9 @@
 	flagIssueFile string
 
 	flagIssueEdit,
-<<<<<<< HEAD
 	flagIssueCopy,
-	flagIssueBrowse bool
-=======
 	flagIssueBrowse,
 	flagIssueSortAscending bool
->>>>>>> 245e7676
 
 	flagIssueMilestone uint64
 
