package commands

import (
	"fmt"
	"regexp"
	"strings"

	"github.com/github/hub/git"
	"github.com/github/hub/github"
	"github.com/github/hub/ui"
	"github.com/github/hub/utils"
)

var cmdSync = &Command{
	Run:   sync,
	Usage: "sync [--color] [--delete-all] [--yes]",
	Long: `Fetch git objects from upstream and update local branches.

- If the local branch is outdated, fast-forward it;
- If the local branch contains unpushed work, warn about it;
- If the branch seems merged and its upstream branch was deleted, delete it.

If a local branch does not have any upstream configuration, but has a
same-named branch on the remote, treat that as its upstream branch.

## Options:
	--color[=<WHEN>]
		Enable colored output even if stdout is not a terminal. <WHEN> can be one
<<<<<<< HEAD
		of "always" (default for '--color'), "never", or "auto" (default).
	--delete-all
		Delete local branches whose upstream branch was deleted after confirmation,
		even if it does not look merged. This will allow deleting branches merged
		by squashing.
	-y, --yes
		Skip the confirmation prompt and immediately delete all branches.
=======
		of "always" (default for ''--color''), "never", or "auto" (default).
>>>>>>> d5dc5366

## See also:

hub(1), git-fetch(1)
`,
}

func init() {
	CmdRunner.Use(cmdSync)
}

func sync(cmd *Command, args *Args) {
	localRepo, err := github.LocalRepo()
	utils.Check(err)

	remote, err := localRepo.MainRemote()
	utils.Check(err)

	defaultBranch := localRepo.DefaultBranch(remote).ShortName()
	fullDefaultBranch := fmt.Sprintf("refs/remotes/%s/%s", remote.Name, defaultBranch)
	currentBranch := ""
	if curBranch, err := localRepo.CurrentBranch(); err == nil {
		currentBranch = curBranch.ShortName()
	}

	err = git.Spawn("fetch", "--prune", "--quiet", "--progress", remote.Name)
	utils.Check(err)

	branchToRemote := map[string]string{}
	if lines, err := git.ConfigAll("branch.*.remote"); err == nil {
		configRe := regexp.MustCompile(`^branch\.(.+?)\.remote (.+)`)

		for _, line := range lines {
			if matches := configRe.FindStringSubmatch(line); len(matches) > 0 {
				branchToRemote[matches[1]] = matches[2]
			}
		}
	}

	branches, err := git.LocalBranches()
	utils.Check(err)

	var green,
		lightGreen,
		red,
		lightRed,
		resetColor string

	colorize := colorizeOutput(args.Flag.HasReceived("--color"), args.Flag.Value("--color"))
	if colorize {
		green = "\033[32m"
		lightGreen = "\033[32;1m"
		red = "\033[31m"
		lightRed = "\033[31;1m"
		resetColor = "\033[0m"
	}

	for _, branch := range branches {
		fullBranch := fmt.Sprintf("refs/heads/%s", branch)
		remoteBranch := fmt.Sprintf("refs/remotes/%s/%s", remote.Name, branch)
		gone := false

		if branchToRemote[branch] == remote.Name {
			if upstream, err := git.SymbolicFullName(fmt.Sprintf("%s@{upstream}", branch)); err == nil {
				remoteBranch = upstream
			} else {
				remoteBranch = ""
				gone = true
			}
		} else if !git.HasFile(strings.Split(remoteBranch, "/")...) {
			remoteBranch = ""
		}

		if remoteBranch != "" {
			diff, err := git.NewRange(fullBranch, remoteBranch)
			utils.Check(err)

			if diff.IsIdentical() {
				continue
			} else if diff.IsAncestor() {
				if branch == currentBranch {
					git.Quiet("merge", "--ff-only", "--quiet", remoteBranch)
				} else {
					git.Quiet("update-ref", fullBranch, remoteBranch)
				}
				ui.Printf("%sUpdated branch %s%s%s (was %s).\n", green, lightGreen, branch, resetColor, diff.A[0:7])
			} else {
				ui.Errorf("warning: '%s' seems to contain unpushed commits\n", branch)
			}
		} else if gone {
			diff, err := git.NewRange(fullBranch, fullDefaultBranch)
			utils.Check(err)

			if diff.IsAncestor() {
				if branch == currentBranch {
					git.Quiet("checkout", "--quiet", defaultBranch)
					currentBranch = defaultBranch
				}
				git.Quiet("branch", "-D", branch)
				ui.Printf("%sDeleted branch %s%s%s (was %s).\n", red, lightRed, branch, resetColor, diff.A[0:7])
			} else if args.Flag.HasReceived("--delete-all") {
				confirmed := args.Flag.Bool("--yes") || utils.Confirm("Really delete branch '%s'?", branch)
				if confirmed {
					if branch == currentBranch {
						git.Quiet("checkout", "--quiet", defaultBranch)
						currentBranch = defaultBranch
					}
					git.Quiet("branch", "-D", branch)
					ui.Printf("%sDeleted branch %s%s%s (was %s).\n", red, lightRed, branch, resetColor, diff.A[0:7])
				}
			} else {
				ui.Errorf("warning: '%s' was deleted on %s, but appears not merged into '%s'\n", branch, remote.Name, defaultBranch)
			}
		}
	}

	args.NoForward()
}<|MERGE_RESOLUTION|>--- conflicted
+++ resolved
@@ -26,17 +26,13 @@
 ## Options:
 	--color[=<WHEN>]
 		Enable colored output even if stdout is not a terminal. <WHEN> can be one
-<<<<<<< HEAD
-		of "always" (default for '--color'), "never", or "auto" (default).
+		of "always" (default for ''--color''), "never", or "auto" (default).
 	--delete-all
 		Delete local branches whose upstream branch was deleted after confirmation,
 		even if it does not look merged. This will allow deleting branches merged
 		by squashing.
 	-y, --yes
 		Skip the confirmation prompt and immediately delete all branches.
-=======
-		of "always" (default for ''--color''), "never", or "auto" (default).
->>>>>>> d5dc5366
 
 ## See also:
 
